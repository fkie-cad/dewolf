--- conflicted
+++ resolved
@@ -21,7 +21,6 @@
     with pytest.raises(NameError):
         run_out_of_ssa(cfg, "simpel")
 
-<<<<<<< HEAD
 """sreedhar ist now implemented"""
 #def test_optimization_is_not_implemented(graph_no_dependency):
 #    """Here we test that we raise an error if the optimization does not exists."""
@@ -29,9 +28,6 @@
 #    nodes, instructions, cfg = graph_no_dependency
 #    with pytest.raises(NotImplementedError):
 #        run_out_of_ssa(cfg, "sreedhar")
-
-=======
->>>>>>> 095ff579
 
 # test for "simple" Out-of-SSA:
 def test_no_dependency_conditional_edges_simple(graph_no_dependency):
