--- conflicted
+++ resolved
@@ -880,7 +880,6 @@
 
 
 @pytest.fixture
-<<<<<<< HEAD
 def ast_innerWhile_simple_condition_complexity() -> AbstractSyntaxTree:
     """
     a = 0;
@@ -894,19 +893,10 @@
             d = d + 1;
         }
         a = a + 1;
-=======
-def ast_guarded_do_while_if() -> AbstractSyntaxTree:
-    """
-    if(a < 10){
-        do{
-            a++;
-        }while(a < 10)
->>>>>>> ef6d7c62
-    }
-    """
-    true_value = LogicCondition.initialize_true(context := LogicCondition.generate_new_context())
-    ast = AbstractSyntaxTree(
-<<<<<<< HEAD
+    }
+    """
+    true_value = LogicCondition.initialize_true(context := LogicCondition.generate_new_context())
+    ast = AbstractSyntaxTree(
         root := SeqNode(true_value),
         condition_map={
             logic_cond("x1", context): Condition(OperationType.less, [Variable("a"), Constant(5)]),
@@ -944,7 +934,74 @@
     return ast
 
 
-=======
+
+@pytest.fixture
+def ast_innerWhile_simple_condition_complexity() -> AbstractSyntaxTree:
+    """
+    a = 0;
+    while (a < 1) {
+        b = 0;
+        c = 0;
+        d = 0;
+        while (b < 1 && c < 1 && d < 1){
+            b = b + 1;
+            c = c + 1;
+            d = d + 1;
+        }
+        a = a + 1;
+    }
+    """
+    true_value = LogicCondition.initialize_true(context := LogicCondition.generate_new_context())
+    ast = AbstractSyntaxTree(
+        root := SeqNode(true_value),
+        condition_map={
+            logic_cond("x1", context): Condition(OperationType.less, [Variable("a"), Constant(5)]),
+            logic_cond("x2", context): Condition(OperationType.less, [Variable("b"), Constant(5)]),
+            logic_cond("x3", context): Condition(OperationType.less, [Variable("c"), Constant(5)]),
+            logic_cond("x4", context): Condition(OperationType.less, [Variable("d"), Constant(5)]),
+        },
+    )
+
+    init_code_node = ast._add_code_node([Assignment(Variable("a"), Constant(0))])
+
+    outer_while = ast.factory.create_while_loop_node(logic_cond("x1", context))
+    outer_while_body = ast.factory.create_seq_node()
+    outer_while_init = ast._add_code_node([Assignment(Variable("b"), Constant(0)), Assignment(Variable("c"), Constant(0))
+    , Assignment(Variable("d"), Constant(0))])
+    outer_while_exit = ast._add_code_node([Assignment(Variable("a"), BinaryOperation(OperationType.plus, [Variable("a"), Constant(1)]))])
+
+    inner_while = ast.factory.create_while_loop_node(logic_cond("x2", context) & logic_cond("x3", context) & logic_cond("x4", context))
+    inner_while_body = ast._add_code_node([Assignment(Variable("b"), BinaryOperation(OperationType.plus, [Variable("b"), Constant(1)])),
+    Assignment(Variable("c"), BinaryOperation(OperationType.plus, [Variable("c"), Constant(1)])), 
+    Assignment(Variable("d"), BinaryOperation(OperationType.plus, [Variable("d"), Constant(1)]))])
+
+    ast._add_nodes_from((outer_while, outer_while_body, inner_while))
+    ast._add_edges_from(
+        [
+            (root, init_code_node),
+            (root, outer_while),
+            (outer_while, outer_while_body),
+            (outer_while_body, outer_while_init),
+            (outer_while_body, inner_while),
+            (outer_while_body, outer_while_exit),
+            (inner_while, inner_while_body),
+        ]
+    )
+    return ast
+
+
+
+@pytest.fixture
+def ast_guarded_do_while_if() -> AbstractSyntaxTree:
+    """
+    if(a < 10){
+        do{
+            a++;
+        }while(a < 10)
+    }
+    """
+    true_value = LogicCondition.initialize_true(context := LogicCondition.generate_new_context())
+    ast = AbstractSyntaxTree(
         root := SeqNode(true_value), condition_map={logic_cond("x1", context): Condition(OperationType.less, [Variable("a"), Constant(10)])}
     )
     init_code_node = ast._add_code_node([Assignment(Variable("a"), Constant(0))])
@@ -985,7 +1042,6 @@
     ast._add_edges_from([(root, init_code_node), (root, cond_node), (cond_node, false_branch), (false_branch, do_while_loop), (do_while_loop, do_while_loop_body)])
     return ast
     
->>>>>>> ef6d7c62
 
 class TestReadabilityBasedRefinement:
     """Test Readability functionality with all its substages."""
