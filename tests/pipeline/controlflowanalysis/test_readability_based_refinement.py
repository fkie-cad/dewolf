--- conflicted
+++ resolved
@@ -1,15 +1,7 @@
 from typing import List
 
 import pytest
-<<<<<<< HEAD
 from decompiler.pipeline.controlflowanalysis.loop_utility_methods import (
-=======
-from decompiler.pipeline.controlflowanalysis.readability_based_refinement import (
-    ForLoopVariableRenamer,
-    ReadabilityBasedRefinement,
-    WhileLoopReplacer,
-    WhileLoopVariableRenamer,
->>>>>>> 230f1929
     _find_continuation_instruction,
     _has_deep_requirement,
     _initialization_reaches_loop_node,
@@ -817,154 +809,4 @@
         assert isinstance(condition_node, ConditionNode)
         inner_while = condition_node.false_branch_child
 
-<<<<<<< HEAD
-        assert _initialization_reaches_loop_node(init_code_node, inner_while) is False
-=======
-        assert _initialization_reaches_loop_node(init_code_node, inner_while) is False
-
-    def test_for_loop_variable_generation(self):
-        renamer = ForLoopVariableRenamer(
-            AbstractSyntaxTree(SeqNode(LogicCondition.initialize_true(LogicCondition.generate_new_context())), {}),
-            ["i", "j", "k", "l", "m", "n"]
-        )
-        assert [renamer._get_variable_name() for _ in range(14)] == [
-            "i",
-            "j",
-            "k",
-            "l",
-            "m",
-            "n",
-            "i1",
-            "j1",
-            "k1",
-            "l1",
-            "m1",
-            "n1",
-            "i2",
-            "j2",
-        ]
-
-    def test_while_loop_variable_generation(self):
-        renamer = WhileLoopVariableRenamer(
-            AbstractSyntaxTree(SeqNode(LogicCondition.initialize_true(LogicCondition.generate_new_context())), {})
-        )
-        assert [renamer._get_variable_name() for _ in range(5)] == ["counter", "counter1", "counter2", "counter3", "counter4"]
-
-    def test_declaration_listop(self, ast_call_for_loop):
-        """Test renaming with ListOperation as Declaration"""
-        ForLoopVariableRenamer(ast_call_for_loop, ["i"]).rename()
-        for node in ast_call_for_loop:
-            if isinstance(node, ForLoopNode):
-                assert node.declaration.destination.operands[0].name == "i"
-
-    def test_skip_for_loop_recovery_if_continue_in_while(self):
-        """
-        a = 0
-        while(a < 10) {
-            if(a == 2) {
-                a = a + 2
-                continue
-            }
-            a = a + 1
-        }
-        """
-        true_value = LogicCondition.initialize_true(context := LogicCondition.generate_new_context())
-        ast = AbstractSyntaxTree(
-            root := SeqNode(true_value),
-            condition_map={
-                logic_cond("x1", context): Condition(OperationType.less, [Variable("a"), Constant(10)]),
-                logic_cond("x2", context): Condition(OperationType.equal, [Variable("a"), Constant(2)])
-            }
-        )
-
-        true_branch = ast._add_code_node(
-            [
-                Assignment(Variable("a"), BinaryOperation(OperationType.plus, [Variable("a"), Constant(2)])),
-                Continue()
-            ]
-        )
-        if_condition = ast._add_condition_node_with(logic_cond("x2", context), true_branch)
-
-        init_code_node = ast._add_code_node([Assignment(Variable("a"), Constant(0))])
-
-        while_loop = ast.factory.create_while_loop_node(logic_cond("x1", context))
-        while_loop_body = ast.factory.create_seq_node()
-        while_loop_iteration = ast._add_code_node([Assignment(Variable("a"), BinaryOperation(OperationType.plus, [Variable("a"), Constant(1)]))])
-        ast._add_node(while_loop)
-        ast._add_node(while_loop_body)
-
-        ast._add_edges_from(
-            [
-                (root, init_code_node),
-                (root, while_loop),
-                (while_loop, while_loop_body),
-                (while_loop_body, if_condition),
-                (while_loop_body, while_loop_iteration)
-            ]
-        )
-
-        WhileLoopReplacer(ast, _generate_options()).run()
-        assert not any(isinstance(loop_node, ForLoopNode) for loop_node in list(ast.get_loop_nodes_post_order()))
-
-    def test_skip_for_loop_recovery_if_continue_in_nested_while(self):
-        """
-        while(a < 5) {
-            a = a + b
-            while(b < 10) {
-                if(b < 0) {
-                    b = b + 2
-                    continue
-                }
-                b = b + 1
-            }
-            a = a + 1
-        }
-        """
-        true_value = LogicCondition.initialize_true(context := LogicCondition.generate_new_context())
-        ast = AbstractSyntaxTree(
-            root := SeqNode(true_value),
-            condition_map={
-                logic_cond("x1", context): Condition(OperationType.less, [Variable("a"), Constant(5)]),
-                logic_cond("x2", context): Condition(OperationType.less, [Variable("b"), Constant(10)]),
-                logic_cond("x3", context): Condition(OperationType.less, [Variable("b"), Constant(0)])
-            }
-        )
-
-        true_branch = ast._add_code_node(
-            [
-                Assignment(Variable("b"), BinaryOperation(OperationType.plus, [Variable("b"), Constant(2)])),
-                Continue()
-            ]
-        )
-        if_condition = ast._add_condition_node_with(logic_cond("x3", context), true_branch)
-
-        while_loop_outer = ast.factory.create_while_loop_node(logic_cond("x1", context))
-        while_loop_body_outer = ast.factory.create_seq_node()
-        while_loop_iteration_outer_1 = ast._add_code_node([Assignment(Variable("a"), BinaryOperation(OperationType.plus, [Variable("a"), Variable("b")]))])
-        while_loop_iteration_outer_2 = ast._add_code_node([Assignment(Variable("a"), BinaryOperation(OperationType.plus, [Variable("a"), Constant(1)]))])
-        ast._add_node(while_loop_outer)
-        ast._add_node(while_loop_body_outer)
-
-        while_loop_inner = ast.factory.create_while_loop_node(logic_cond("x2", context))
-        while_loop_body_inner = ast.factory.create_seq_node()
-        while_loop_iteration_inner = ast._add_code_node([Assignment(Variable("b"), BinaryOperation(OperationType.plus, [Variable("b"), Constant(1)]))])
-        ast._add_node(while_loop_inner)
-        ast._add_node(while_loop_body_inner)
-
-        ast._add_edges_from(
-            [
-                (root, while_loop_outer),
-                (while_loop_outer, while_loop_body_outer),
-                (while_loop_body_outer, while_loop_inner),
-                (while_loop_body_outer, while_loop_iteration_outer_1),
-                (while_loop_body_outer, while_loop_iteration_outer_2),
-                (while_loop_inner, while_loop_body_inner),
-                (while_loop_body_inner, if_condition),
-                (while_loop_body_inner, while_loop_iteration_inner)
-            ]
-        )
-
-        WhileLoopReplacer(ast, _generate_options()).run()
-        loop_nodes = list(ast.get_loop_nodes_post_order())
-        assert not isinstance(loop_nodes[0], ForLoopNode) and isinstance(loop_nodes[1], ForLoopNode)
->>>>>>> 230f1929
+        assert _initialization_reaches_loop_node(init_code_node, inner_while) is False