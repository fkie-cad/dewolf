--- conflicted
+++ resolved
@@ -100,35 +100,18 @@
         return (
             self._is_call_assignment(definition)
             and self._is_call_value_used_exactly_once(definition)
-            and not (
-<<<<<<< HEAD
-                    self._is_phi(definition)
-                    or self._defines_unknown_expression(definition)
-                    or self._contains_aliased_variables(definition)
-                    or self._is_address_assignment(definition)
-                    or self._contains_global_variable(definition)
-                    or self._operation_is_propagated_in_phi(target, definition)
-                    or self._is_invalid_propagation_into_address_operation(target, definition)
-                    or self._is_dereference_assignment(definition)
-                    or self._definition_value_could_be_modified_via_memory_access_between_definition_and_target(definition, target)
-                    or self._pointer_value_used_in_definition_could_be_modified_via_memory_access_between_definition_and_target(
-                        definition, target
-                    )
-=======
                 self._is_phi(definition)
                 or self._defines_unknown_expression(definition)
                 or self._contains_aliased_variables(definition)
                 or self._is_address_assignment(definition)
                 or self._contains_global_variable(definition)
                 or self._operation_is_propagated_in_phi(target, definition)
-                or self._resulting_instruction_is_too_long(target, definition)
                 or self._is_invalid_propagation_into_address_operation(target, definition)
                 or self._is_dereference_assignment(definition)
                 or self._definition_value_could_be_modified_via_memory_access_between_definition_and_target(definition, target)
                 or self._pointer_value_used_in_definition_could_be_modified_via_memory_access_between_definition_and_target(
                     definition, target
                 )
->>>>>>> ca7efe04
             )
         )
 
