--- conflicted
+++ resolved
@@ -26,17 +26,6 @@
         :return: true if propagation is allowed false otherwise
         """
         return isinstance(definition, Assignment) and not (
-<<<<<<< HEAD
-                self._is_phi(definition)
-                or self._is_call_assignment(definition)
-                or self._defines_unknown_expression(definition)
-                or self._contains_aliased_variables(definition)
-                or self._is_address_assignment(definition)
-                or self._contains_global_variable(definition)
-                or self._operation_is_propagated_in_phi(target, definition)
-                or self._is_invalid_propagation_into_address_operation(target, definition)
-                or self._is_dereference_assignment(definition)
-=======
             self._is_phi(definition)
             or self._is_call_assignment(definition)
             or self._defines_unknown_expression(definition)
@@ -44,8 +33,6 @@
             or self._is_address_assignment(definition)
             or self._contains_global_variable(definition)
             or self._operation_is_propagated_in_phi(target, definition)
-            or self._resulting_instruction_is_too_long(target, definition)
             or self._is_invalid_propagation_into_address_operation(target, definition)
             or self._is_dereference_assignment(definition)
->>>>>>> ca7efe04
         )