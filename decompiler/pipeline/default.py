"""Module defining the available pipelines."""

from decompiler.pipeline.controlflowanalysis import (
    ExpressionSimplificationAst,
    ExpressionSimplificationCfg,
    InstructionLengthHandler,
    LoopNameGenerator,
    ReadabilityBasedRefinement,
    VariableNameGeneration,
)
from decompiler.pipeline.dataflowanalysis import (
    ArrayAccessDetection,
    CommonSubexpressionElimination,
    DeadCodeElimination,
    DeadLoopElimination,
    DeadPathElimination,
    ExpressionPropagation,
    ExpressionPropagationFunctionCall,
    ExpressionPropagationMemory,
    IdentityElimination,
    RedundantCastsElimination,
    TypePropagation,
)
from decompiler.pipeline.expressions import BitFieldComparisonUnrolling, DeadComponentPruner, EdgePruner, GraphExpressionFolding

CFG_STAGES = [
    GraphExpressionFolding,
    DeadComponentPruner,
    ExpressionPropagation,
    BitFieldComparisonUnrolling,
    TypePropagation,
    DeadPathElimination,
    DeadLoopElimination,
    ExpressionPropagationMemory,
    ExpressionPropagationFunctionCall,
    DeadCodeElimination,
    RedundantCastsElimination,
    IdentityElimination,
    CommonSubexpressionElimination,
    ArrayAccessDetection,
    ExpressionSimplificationCfg,
    DeadComponentPruner,
    GraphExpressionFolding,
    EdgePruner,
]

<<<<<<< HEAD
AST_STAGES = [ReadabilityBasedRefinement, ExpressionSimplification, InstructionLengthHandler, VariableNameGeneration, LoopNameGenerator]
=======
AST_STAGES = [
    ReadabilityBasedRefinement,
    ExpressionSimplificationAst,
    InstructionLengthHandler,
    VariableNameGeneration
]
>>>>>>> a7d49d20
<|MERGE_RESOLUTION|>--- conflicted
+++ resolved
@@ -44,13 +44,10 @@
     EdgePruner,
 ]
 
-<<<<<<< HEAD
-AST_STAGES = [ReadabilityBasedRefinement, ExpressionSimplification, InstructionLengthHandler, VariableNameGeneration, LoopNameGenerator]
-=======
 AST_STAGES = [
     ReadabilityBasedRefinement,
-    ExpressionSimplificationAst,
+    ExpressionSimplification,
     InstructionLengthHandler,
-    VariableNameGeneration
-]
->>>>>>> a7d49d20
+    VariableNameGeneration,
+    LoopNameGenerator
+]