"""Module implementing various readbility based refinements."""
from __future__ import annotations

from dataclasses import dataclass
from typing import Dict, Optional, Union

from decompiler.pipeline.stage import PipelineStage
from decompiler.structures.ast.ast_nodes import (
    AbstractSyntaxTreeNode,
    CaseNode,
    CodeNode,
    ConditionNode,
    DoWhileLoopNode,
    ForLoopNode,
    LoopNode,
    SeqNode,
    SwitchNode,
    WhileLoopNode,
)
from decompiler.structures.ast.syntaxtree import AbstractSyntaxTree
from decompiler.structures.logic.logic_condition import LogicCondition
from decompiler.structures.pseudo import Assignment, Condition, Variable
from decompiler.structures.visitors.assignment_visitor import AssignmentVisitor
from decompiler.task import DecompilerTask
from decompiler.util.options import Options


def _is_single_instruction_loop_node(loop_node: LoopNode) -> bool:
    """
    Check if the loop body contains only one instruction.

    :param loop_node: LoopNode with a body
    :return: True if body contains only one instruction else False
    """
    body: AbstractSyntaxTreeNode = loop_node.body
    if isinstance(body, CodeNode):
        return len(body.instructions) == 1
    if isinstance(body, LoopNode):
        return _is_single_instruction_loop_node(body)
    if isinstance(body, (SeqNode, SwitchNode)):
        return False
    return False


def _has_deep_requirement(condition_map: Dict[LogicCondition, Condition], node: AbstractSyntaxTreeNode, variable: Variable) -> bool:
    """
    Check if a variable is required in a node or any of its children.

    :param condition_map: logic condition to condition mapping
    :param node: start node
    :param variable: requirement to search for
    :return: True if a requirement was found, else False
    """
    if node is None:
        return False

    if variable in node.get_required_variables(condition_map):
        return True

    if isinstance(node, (SeqNode, SwitchNode, CaseNode)):
        return any([_has_deep_requirement(condition_map, child, variable) for child in node.children])
    elif isinstance(node, ConditionNode):
        return any(
            [
                _has_deep_requirement(condition_map, node.true_branch_child, variable),
                _has_deep_requirement(condition_map, node.false_branch_child, variable),
            ]
        )
    elif isinstance(node, LoopNode):
        return _has_deep_requirement(condition_map, node.body, variable)


def _get_last_definition_index_of(node: CodeNode, variable: Variable) -> int:
    """
    Iterate over CodeNode returning the index of last assignment to variable.

    :param node: node in which to search for last definition of variable
    :param variable: check if definition contains this variable
    :return: index of last definition or -1 if not found
    """
    candidate = -1
    for position, instr in enumerate(node.instructions):
        if variable in instr.definitions:
            candidate = position
    return candidate


def _get_last_requirement_index_of(node: CodeNode, variable: Variable) -> int:
    """
    Iterate over CodeNode returning the index of last instruction using variable.

    :param node: node in which to search for last requirement of variable
    :param variable: check if requirements contains this variable
    :return: index of last definition or -1 if not found
    """
    candidate = -1
    for position, instr in enumerate(node.instructions):
        if variable in instr.requirements:
            candidate = position
    return candidate


def _find_continuation_instruction(
    ast: AbstractSyntaxTree, node: AbstractSyntaxTreeNode, variable: Variable, renaming: bool = False
) -> Optional[AstInstruction]:
    """
    Find a valid continuation instruction for a given variable inside a node. A valid continuation instruction defines the variable without
    having requirements in later instructions.

    If we only want to rename the continuation instruction (instead of converting a while to a for-loop) we can additionally look at
    switch / case nodes.

    :param node: node in which to search for last definition
    :param variable: search instruction defining variable
    :param renaming: continuation assignment for renaming purposes only
    :return: AstInstruction if a definition without later requirement was found, else None
    """
    iter_types = (SeqNode, SwitchNode) if renaming else SeqNode
    if isinstance(node, iter_types):
        for child in node.children[::-1]:
            if instruction := _find_continuation_instruction(ast, child, variable, renaming):
                return instruction
            elif _has_deep_requirement(ast.condition_map, child, variable):
                return None
    elif renaming and isinstance(node, CaseNode):
        return _find_continuation_instruction(ast, node.child, variable, renaming)
    elif isinstance(node, LoopNode):
        return _find_continuation_instruction(ast, node.body, variable, renaming)
    elif isinstance(node, CodeNode):
        last_req_index = _get_last_requirement_index_of(node, variable)
        last_def_index = _get_last_definition_index_of(node, variable)
        if last_req_index <= last_def_index != -1:
            return AstInstruction(node.instructions[last_def_index], last_def_index, node)


def _get_variable_initialisation(ast: AbstractSyntaxTree, variable: Variable) -> Optional[AstInstruction]:
    """
    Iterates over CodeNodes returning the first definition of variable.

    :param ast: AbstractSyntaxTree to search in
    :param variable: find initialization of this variable
    """
    for code_node in ast.get_code_nodes_topological_order():
        for position, instruction in enumerate(code_node.instructions):
            if variable in instruction.definitions:
                return AstInstruction(instruction, position, code_node)


def _single_defininition_reaches_node(ast: AbstractSyntaxTree, variable_init: AstInstruction, target_node: AbstractSyntaxTreeNode) -> bool:
    """
    Check if a variable initialisation is redefined or used before target node.

    If we did not find the target node on the way down we still can assume there was no redefinition or usage.

    :param ast: AbstractSyntaxTree to search in
    :param variable_init: AstInstruction containing the first variable initialisation
    :param target_node: Search for redefinition or usages until this node is reached
    """
    for ast_node in ast.get_reachable_nodes_pre_order(variable_init.node):
        if ast_node is target_node:
            return True

        defined_vars = list(ast_node.get_defined_variables(ast.condition_map))
        required_vars = list(ast_node.get_required_variables(ast.condition_map))
        used_variables = defined_vars + required_vars

        if ast_node is variable_init.node:
            if used_variables.count(variable_init.instruction.destination) > 1:
                return False
        elif variable_init.instruction.destination in used_variables:
            return False
    return True


def _initialization_reaches_loop_node(init_node: AbstractSyntaxTreeNode, usage_node: AbstractSyntaxTreeNode) -> bool:
    """
    Check if init node always reaches the usage node

    This is not the case if:
        - nodes are separated by a LoopNode
        - init-nodes parent is not a sequence node or not on a path from root to usage-node (only initialized under certain conditions)

    :param init_node: node where initialization takes place
    :param usage_node: node that is potentially inside a LoopNode
    :return: True if init and usage node are separated by a LoopNode else False
    """
    init_parent = init_node.parent
    iter_parent = usage_node.parent
    if not isinstance(init_parent, SeqNode):
        return False
    while iter_parent is not init_parent:
        if isinstance(iter_parent, LoopNode):
            return False
        iter_parent = iter_parent.parent
        if iter_parent is None:
            return False
    return True


def _requirement_without_reinitialization(ast: AbstractSyntaxTree, node: AbstractSyntaxTreeNode, variable: Variable) -> bool:
    """
    Check if a variable is used without prior initialization starting at a given node.
    Edge case: definition and requirement in same instruction

    :param ast:
    :param node:
    :param variable:
    :return: True if has requirement that is not prior reinitialized else False
    """

    for ast_node in ast.get_reachable_nodes_pre_order(node):
        assignment_visitor = AssignmentVisitor()
        assignment_visitor.visit(ast_node)
        for assignment in assignment_visitor.assignments:
            if not assignment: 
                return False
            if variable in assignment.definitions and variable not in assignment.requirements:
                return False
            elif variable in assignment.definitions and variable in assignment.requirements:
                return True
            elif variable in assignment.requirements:
                return True


def _get_potential_guarded_do_while_loops(ast: AbstractSyntaxTree) -> tuple(Union[DoWhileLoopNode, WhileLoopNode], ConditionNode):
    for loop_node in list(ast.get_loop_nodes_post_order()):
        if isinstance(loop_node, DoWhileLoopNode) and isinstance(loop_node.parent.parent, ConditionNode):
            yield loop_node, loop_node.parent.parent


def remove_guarded_do_while(ast: AbstractSyntaxTree):
    """ Removes a if statement which guards a do-while loop/while loop when:
            -> there is nothing in between the if-node and the do-while-node/while-node 
            -> the if-node has only one branch (true branch)
            -> the condition of the branch is the same as the condition of the do-while-node
        Replacement is a WhileLoop, otherwise the control flow would not be correct
    """
    for do_while_node, condition_node in _get_potential_guarded_do_while_loops(ast):
        if condition_node.false_branch:
            continue

        if do_while_node.condition.is_equal_to(condition_node.condition):
            ast.replace_condition_node_by_single_branch(condition_node)
            ast.substitute_loop_node(do_while_node, WhileLoopNode(do_while_node.condition, do_while_node.reaching_condition))


@dataclass
class AstInstruction:
    instruction: Assignment
    position: int
    node: CodeNode


class WhileLoopReplacer:
    """Convert WhileLoopNodes to ForLoopNodes when possible (or forced) and also readability is improved."""

    def __init__(self, ast: AbstractSyntaxTree, options: Options):
        self._ast = ast
        self._keep_empty_for_loops = options.getboolean("readability-based-refinement.keep_empty_for_loops", fallback=False)
        self._hide_non_init_decl = options.getboolean("readability-based-refinement.hide_non_initializing_declaration", fallback=False)
<<<<<<< HEAD
        self._force_for_loops = options.getboolean("readability-based-refinement.force_for_loops", fallback=False)
        self._condition_max_complexity = options.getint("readability-based-refinement.max_condition_complexity_for_loop_recovery", fallback=1)
        self._modification_max_complexity = options.getint("readability-based-refinement.max_modification_complexity_for_loop_recovery", fallback=3)

=======
        self._condition_type = options.getlist("readability-based-refinement.condition_types_for_loops_simple_loop_conditions", fallback=[])
>>>>>>> ef6d7c62
    def run(self):
        """
        For each WhileLoop in AST check the following conditions:
            -> any variable in loop condition has a valid continuation instruction in loop body
            -> variable is initialized
<<<<<<< HEAD
            -> loop condition complexity < condition complexity 
            -> possible modification complexity < modification complexity
        
        If 'force_for_loops' is enabled, the complexity options are ignored and every while loop after the 
        initial transformation will be forced into a for loop with an empty declaration/modification
=======

            -> if condition is only a symbol: check condition type for allowed one
>>>>>>> ef6d7c62
        """

        for loop_node in list(self._ast.get_while_loop_nodes_topological_order()):
            if loop_node.is_endless_loop or (not self._keep_empty_for_loops and _is_single_instruction_loop_node(loop_node)) \
                or not self._valid_for_loop_condition_type(loop_node.condition):
                continue
            if loop_node.condition.get_complexity(self._ast.condition_map) > self._condition_max_complexity and not self._force_for_loops:
                continue  

            for condition_variable in loop_node.get_required_variables(self._ast.condition_map):
                if not (continuation := _find_continuation_instruction(self._ast, loop_node, condition_variable)):
                    continue
                if not (variable_init := _get_variable_initialisation(self._ast, condition_variable)):
                    continue
                if continuation.instruction.complexity > self._modification_max_complexity and not self._force_for_loops:
                    continue
                self._replace_with_for_loop(loop_node, continuation, variable_init)
                break

        if self._force_for_loops:
            for loop_node in list(self._ast.get_while_loop_nodes_topological_order()):
                self._ast.substitute_loop_node(
                    loop_node,
                    ForLoopNode(
                    declaration=None,
                    condition=loop_node.condition,
                    modification=None,
                    reaching_condition=loop_node.reaching_condition,
                    )
                )

    def _replace_with_for_loop(self, loop_node: WhileLoopNode, continuation: AstInstruction, init: AstInstruction):
        """
        Replaces a given WhileLoopNode with a ForLoopNode.

        If variable is not required between initialization and loop entry it will be moved into the loop declaration. And the continuation
        instruction is moved from the loop body to the loop modification. Otherwise the initialization becomes a single variable and the
        original initialization instruction will remain the same.

        :param loop_node: node to replace with a ForLoopNode
        :param continuation: instruction defining the for-loops modification
        :param init: instruction defining the for-loops declaration
        """

        declaration = None

        if _single_defininition_reaches_node(self._ast, init, loop_node) and _initialization_reaches_loop_node(init.node, loop_node):
            declaration = Assignment(continuation.instruction.destination, init.instruction.value)
            init.node.instructions.remove(init.instruction)
        elif not self._hide_non_init_decl:
            declaration = continuation.instruction.destination

        self._ast.substitute_loop_node(
            loop_node,
            ForLoopNode(
                declaration=declaration,
                condition=loop_node.condition,
                modification=continuation.instruction,
                reaching_condition=loop_node.reaching_condition,
            ),
        )
        continuation.node.instructions.remove(continuation.instruction)
        self._ast.clean_up()
<<<<<<< HEAD
       
                
=======

    def _valid_for_loop_condition_type(self, logic_condition) -> bool:
        """ Checks if a logic condition is only a symbol, if true checks condition type of symbol for allowed ones"""
        if not logic_condition.is_symbol or not self._condition_type:
            return True

        if logic_condition.is_negation:
            logic_condition = ~logic_condition

        condition = self._ast.condition_map[logic_condition]
        for allowedCondition in self._condition_type:
            if condition.operation.name == allowedCondition:
                return True

        return False

>>>>>>> ef6d7c62
class WhileLoopVariableRenamer:
    """Iterate over While-Loop Nodes and rename their counter variables to counter, counter1, ..."""

    def __init__(self, ast: AbstractSyntaxTree):
        self._ast = ast
        self._variable_counter: int = 0

    def rename(self):
        """
        Iterate over While-Loop Nodes and rename their counter variables to counter, counter1, ...

        Only rename counter variables that suffice the following conditions:
            -> any variable x is used in the loop condition
            -> variable x is set inside the loop body
            -> single definition of variable x reaches loop entry (x is initialized/used only once)
        """

        for loop_node in self._ast.get_while_loop_nodes_topological_order():
            if loop_node.is_endless_loop:
                continue
            for condition_var in loop_node.get_required_variables(self._ast.condition_map):
                if not (variable_init := _get_variable_initialisation(self._ast, condition_var)):
                    continue
                if not _find_continuation_instruction(self._ast, loop_node, condition_var, renaming=True):
                    continue
                if not _single_defininition_reaches_node(self._ast, variable_init, loop_node):
                    continue
                self._replace_variables(loop_node, variable_init)
                break

    def _replace_variables(self, loop_node: LoopNode, variable_init: AstInstruction):
        """
        Rename old variable usages to counter variable in:
            - variable initialization
            - condition/condition map
            - loop body
        Also add a copy instruction if the variable is used after the loop without reinitialization.
        """
        new_variable = Variable(self._get_variable_name(), variable_init.instruction.destination.type)
        self._ast.replace_variable_in_subtree(loop_node, variable_init.instruction.destination, new_variable)
        if _requirement_without_reinitialization(self._ast, loop_node, variable_init.instruction.destination):
            self._ast.add_instructions_after(loop_node, Assignment(variable_init.instruction.destination, new_variable))
        variable_init.node.replace_variable(variable_init.instruction.destination, new_variable)

    def _get_variable_name(self) -> str:
        variable_name = f"counter{self._variable_counter if self._variable_counter > 0 else ''}"
        self._variable_counter += 1
        return variable_name


class ForLoopVariableRenamer:
    """Iterate over ForLoopNodes and rename their variables to i, j, ..., i1, j1, ..."""

    def __init__(self, ast: AbstractSyntaxTree, candidates: list[str]):
        self._ast = ast
        self._iteration: int = 0
        self._variable_counter: int = -1
        self._candidates = candidates

    def rename(self):
        """
        Iterate over ForLoopNodes and rename their variables to i, j, k, ...
        We skip renaming for loops that are not initialized in its declaration.
        """
        for loop_node in self._ast.get_for_loop_nodes_topological_order():
            if not isinstance(loop_node.declaration, Assignment):
                continue

            old_variable: Variable = loop_node.declaration.destination
            new_variable = Variable(self._get_variable_name(), old_variable.type, ssa_name=old_variable.ssa_name)
            self._ast.replace_variable_in_subtree(loop_node, old_variable, new_variable)

            if _requirement_without_reinitialization(self._ast, loop_node, old_variable):
                self._ast.add_instructions_after(loop_node, Assignment(old_variable, new_variable))

    def _get_variable_name(self) -> str:
        """Return variable names in the form of [i, j, ..., i1, j1, ...]"""
        self._variable_counter += 1
        if self._variable_counter >= len(self._candidates):
            self._variable_counter = 0
            self._iteration += 1
        return f"{self._candidates[self._variable_counter]}{self._iteration if self._iteration > 0 else ''}"


class ReadabilityBasedRefinement(PipelineStage):
    """
    The ReadabilityBasedRefinement makes various transformations to improve readability based on the AST.
    Currently implemented transformations:
        1. while-loop to for-loop transformation
        2. for-loop variable renaming (e.g i, j, k, ...)
        3. while-loop variable renaming (e.g. counter, counter1, ...)

    The AST is cleaned up before the first transformation and after every while- to for-loop transformation.
    """

    name = "readability-based-refinement"

    def run(self, task: DecompilerTask):
        task.syntax_tree.clean_up()

        remove_guarded_do_while(task.syntax_tree)

        WhileLoopReplacer(task.syntax_tree, task.options).run()

        variableNames = task.options.getlist("readability-based-refinement.rename_for_loop_variables", fallback=[None])
        if variableNames:
            ForLoopVariableRenamer(task.syntax_tree, variableNames).rename()

        if task.options.getboolean("readability-based-refinement.rename_while_loop_variables"):
            WhileLoopVariableRenamer(task.syntax_tree).rename()<|MERGE_RESOLUTION|>--- conflicted
+++ resolved
@@ -258,34 +258,26 @@
         self._ast = ast
         self._keep_empty_for_loops = options.getboolean("readability-based-refinement.keep_empty_for_loops", fallback=False)
         self._hide_non_init_decl = options.getboolean("readability-based-refinement.hide_non_initializing_declaration", fallback=False)
-<<<<<<< HEAD
         self._force_for_loops = options.getboolean("readability-based-refinement.force_for_loops", fallback=False)
+        self._condition_type = options.getlist("readability-based-refinement.condition_types_for_loops_simple_loop_conditions", fallback=[])
         self._condition_max_complexity = options.getint("readability-based-refinement.max_condition_complexity_for_loop_recovery", fallback=1)
         self._modification_max_complexity = options.getint("readability-based-refinement.max_modification_complexity_for_loop_recovery", fallback=3)
 
-=======
-        self._condition_type = options.getlist("readability-based-refinement.condition_types_for_loops_simple_loop_conditions", fallback=[])
->>>>>>> ef6d7c62
     def run(self):
-        """
-        For each WhileLoop in AST check the following conditions:
+        """For each WhileLoop in AST check the following conditions:
             -> any variable in loop condition has a valid continuation instruction in loop body
             -> variable is initialized
-<<<<<<< HEAD
             -> loop condition complexity < condition complexity 
             -> possible modification complexity < modification complexity
+            -> if condition is only a symbol: check condition type for allowed one
         
         If 'force_for_loops' is enabled, the complexity options are ignored and every while loop after the 
-        initial transformation will be forced into a for loop with an empty declaration/modification
-=======
-
-            -> if condition is only a symbol: check condition type for allowed one
->>>>>>> ef6d7c62
+        initial transformation will be forced into a for loop with an empty declaration/modification      
         """
 
         for loop_node in list(self._ast.get_while_loop_nodes_topological_order()):
             if loop_node.is_endless_loop or (not self._keep_empty_for_loops and _is_single_instruction_loop_node(loop_node)) \
-                or not self._valid_for_loop_condition_type(loop_node.condition):
+            or not self._valid_for_loop_condition_type(loop_node.condition):
                 continue
             if loop_node.condition.get_complexity(self._ast.condition_map) > self._condition_max_complexity and not self._force_for_loops:
                 continue  
@@ -344,11 +336,7 @@
         )
         continuation.node.instructions.remove(continuation.instruction)
         self._ast.clean_up()
-<<<<<<< HEAD
        
-                
-=======
-
     def _valid_for_loop_condition_type(self, logic_condition) -> bool:
         """ Checks if a logic condition is only a symbol, if true checks condition type of symbol for allowed ones"""
         if not logic_condition.is_symbol or not self._condition_type:
@@ -364,7 +352,6 @@
 
         return False
 
->>>>>>> ef6d7c62
 class WhileLoopVariableRenamer:
     """Iterate over While-Loop Nodes and rename their counter variables to counter, counter1, ..."""
 
