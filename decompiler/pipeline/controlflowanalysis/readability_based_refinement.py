"""Module implementing various readbility based refinements."""
from __future__ import annotations

from dataclasses import dataclass
from typing import Dict, Optional, Union

from decompiler.pipeline.stage import PipelineStage
from decompiler.structures.ast.ast_nodes import (
    AbstractSyntaxTreeNode,
    CaseNode,
    CodeNode,
    ConditionNode,
    DoWhileLoopNode,
    ForLoopNode,
    LoopNode,
    SeqNode,
    SwitchNode,
    WhileLoopNode,
)
from decompiler.structures.ast.syntaxtree import AbstractSyntaxTree
from decompiler.structures.logic.logic_condition import LogicCondition
from decompiler.structures.pseudo import Assignment, Condition, Variable
from decompiler.structures.visitors.assignment_visitor import AssignmentVisitor
from decompiler.task import DecompilerTask
from decompiler.util.options import Options


def _is_single_instruction_loop_node(loop_node: LoopNode) -> bool:
    """
    Check if the loop body contains only one instruction.

    :param loop_node: LoopNode with a body
    :return: True if body contains only one instruction else False
    """
    body: AbstractSyntaxTreeNode = loop_node.body
    if isinstance(body, CodeNode):
        return len(body.instructions) == 1
    if isinstance(body, LoopNode):
        return _is_single_instruction_loop_node(body)
    if isinstance(body, (SeqNode, SwitchNode)):
        return False
    return False


def _has_deep_requirement(condition_map: Dict[LogicCondition, Condition], node: AbstractSyntaxTreeNode, variable: Variable) -> bool:
    """
    Check if a variable is required in a node or any of its children.

    :param condition_map: logic condition to condition mapping
    :param node: start node
    :param variable: requirement to search for
    :return: True if a requirement was found, else False
    """
    if node is None:
        return False

    if variable in node.get_required_variables(condition_map):
        return True

    if isinstance(node, (SeqNode, SwitchNode, CaseNode)):
        return any([_has_deep_requirement(condition_map, child, variable) for child in node.children])
    elif isinstance(node, ConditionNode):
        return any(
            [
                _has_deep_requirement(condition_map, node.true_branch_child, variable),
                _has_deep_requirement(condition_map, node.false_branch_child, variable),
            ]
        )
    elif isinstance(node, LoopNode):
        return _has_deep_requirement(condition_map, node.body, variable)


def _get_last_definition_index_of(node: CodeNode, variable: Variable) -> int:
    """
    Iterate over CodeNode returning the index of last assignment to variable.

    :param node: node in which to search for last definition of variable
    :param variable: check if definition contains this variable
    :return: index of last definition or -1 if not found
    """
    candidate = -1
    for position, instr in enumerate(node.instructions):
        if variable in instr.definitions:
            candidate = position
    return candidate


def _get_last_requirement_index_of(node: CodeNode, variable: Variable) -> int:
    """
    Iterate over CodeNode returning the index of last instruction using variable.

    :param node: node in which to search for last requirement of variable
    :param variable: check if requirements contains this variable
    :return: index of last definition or -1 if not found
    """
    candidate = -1
    for position, instr in enumerate(node.instructions):
        if variable in instr.requirements:
            candidate = position
    return candidate


def _find_continuation_instruction(
    ast: AbstractSyntaxTree, node: AbstractSyntaxTreeNode, variable: Variable, renaming: bool = False
) -> Optional[AstInstruction]:
    """
    Find a valid continuation instruction for a given variable inside a node. A valid continuation instruction defines the variable without
    having requirements in later instructions.

    If we only want to rename the continuation instruction (instead of converting a while to a for-loop) we can additionally look at
    switch / case nodes.

    :param node: node in which to search for last definition
    :param variable: search instruction defining variable
    :param renaming: continuation assignment for renaming purposes only
    :return: AstInstruction if a definition without later requirement was found, else None
    """
    iter_types = (SeqNode, SwitchNode) if renaming else SeqNode
    if isinstance(node, iter_types):
        for child in node.children[::-1]:
            if instruction := _find_continuation_instruction(ast, child, variable, renaming):
                return instruction
            elif _has_deep_requirement(ast.condition_map, child, variable):
                return None
    elif renaming and isinstance(node, CaseNode):
        return _find_continuation_instruction(ast, node.child, variable, renaming)
    elif isinstance(node, LoopNode):
        return _find_continuation_instruction(ast, node.body, variable, renaming)
    elif isinstance(node, CodeNode):
        last_req_index = _get_last_requirement_index_of(node, variable)
        last_def_index = _get_last_definition_index_of(node, variable)
        if last_req_index <= last_def_index != -1:
            return AstInstruction(node.instructions[last_def_index], last_def_index, node)


def _get_variable_initialisation(ast: AbstractSyntaxTree, variable: Variable) -> Optional[AstInstruction]:
    """
    Iterates over CodeNodes returning the first definition of variable.

    :param ast: AbstractSyntaxTree to search in
    :param variable: find initialization of this variable
    """
    for code_node in ast.get_code_nodes_topological_order():
        for position, instruction in enumerate(code_node.instructions):
            if variable in instruction.definitions:
                return AstInstruction(instruction, position, code_node)


def _single_defininition_reaches_node(ast: AbstractSyntaxTree, variable_init: AstInstruction, target_node: AbstractSyntaxTreeNode) -> bool:
    """
    Check if a variable initialisation is redefined or used before target node.

    If we did not find the target node on the way down we still can assume there was no redefinition or usage.

    :param ast: AbstractSyntaxTree to search in
    :param variable_init: AstInstruction containing the first variable initialisation
    :param target_node: Search for redefinition or usages until this node is reached
    """
    for ast_node in ast.get_reachable_nodes_pre_order(variable_init.node):
        if ast_node is target_node:
            return True

        defined_vars = list(ast_node.get_defined_variables(ast.condition_map))
        required_vars = list(ast_node.get_required_variables(ast.condition_map))
        used_variables = defined_vars + required_vars

        if ast_node is variable_init.node:
            if used_variables.count(variable_init.instruction.destination) > 1:
                return False
        elif variable_init.instruction.destination in used_variables:
            return False
    return True


def _initialization_reaches_loop_node(init_node: AbstractSyntaxTreeNode, usage_node: AbstractSyntaxTreeNode) -> bool:
    """
    Check if init node always reaches the usage node

    This is not the case if:
        - nodes are separated by a LoopNode
        - init-nodes parent is not a sequence node or not on a path from root to usage-node (only initialized under certain conditions)

    :param init_node: node where initialization takes place
    :param usage_node: node that is potentially inside a LoopNode
    :return: True if init and usage node are separated by a LoopNode else False
    """
    init_parent = init_node.parent
    iter_parent = usage_node.parent
    if not isinstance(init_parent, SeqNode):
        return False
    while iter_parent is not init_parent:
        if isinstance(iter_parent, LoopNode):
            return False
        iter_parent = iter_parent.parent
        if iter_parent is None:
            return False
    return True


def _requirement_without_reinitialization(ast: AbstractSyntaxTree, node: AbstractSyntaxTreeNode, variable: Variable) -> bool:
    """
    Check if a variable is used without prior initialization starting at a given node.
    Edge case: definition and requirement in same instruction

    :param ast:
    :param node:
    :param variable:
    :return: True if has requirement that is not prior reinitialized else False
    """

    for ast_node in ast.get_reachable_nodes_pre_order(node):
        assignment_visitor = AssignmentVisitor()
        assignment_visitor.visit(ast_node)
        for assignment in assignment_visitor.assignments:
            if variable in assignment.definitions and variable not in assignment.requirements:
                return False
            elif variable in assignment.definitions and variable in assignment.requirements:
                return True
            elif variable in assignment.requirements:
                return True


def _get_potential_guarded_do_while_loops(ast: AbstractSyntaxTree) -> tuple(Union[DoWhileLoopNode, WhileLoopNode], ConditionNode):
    for loop_node in list(ast.get_loop_nodes_post_order()):
        if (isinstance(loop_node, DoWhileLoopNode) or isinstance(loop_node, WhileLoopNode))and isinstance(loop_node.parent.parent, ConditionNode):
            yield loop_node, loop_node.parent.parent


def remove_guarded_do_while(ast: AbstractSyntaxTree):
    """ Removes a if statement which guards a do-while loop/while loop when:
            -> there is nothing in between the if-node and the do-while-node/while-node 
            -> the if-node has only one branch (true branch)
<<<<<<< HEAD
            -> the condition of the branch is the same as the condition of the do-while-node
        Replacement is a WhileLoop, otherwise the control flow would not be correct
=======
            -> the condition of the branch is the same as the condition of the do-while-node/while node
>>>>>>> 99278e3a
    """
    for while_node, condition_node in _get_potential_guarded_do_while_loops(ast):
        if condition_node.false_branch:
            continue

        if while_node.condition.is_equal_to(condition_node.condition):
            ast.replace_condition_node_by_single_branch(condition_node)
            ast.substitute_loop_node(do_while_node, WhileLoopNode(do_while_node.condition, do_while_node.reaching_condition))


@dataclass
class AstInstruction:
    instruction: Assignment
    position: int
    node: CodeNode


class WhileLoopReplacer:
    """Convert WhileLoopNodes to ForLoopNodes when possible and also readability is improved."""

    def __init__(self, ast: AbstractSyntaxTree, options: Options):
        self._ast = ast
        self._keep_empty_for_loops = options.getboolean("readability-based-refinement.keep_empty_for_loops", fallback=False)
        self._hide_non_init_decl = options.getboolean("readability-based-refinement.hide_non_initializing_declaration", fallback=False)

    def run(self):
        """
        For each WhileLoop in AST check the following conditions:
            -> any variable in loop condition has a valid continuation instruction in loop body
            -> variable is initialized
        """

        for loop_node in list(self._ast.get_while_loop_nodes_topological_order()):
            if loop_node.is_endless_loop or (not self._keep_empty_for_loops and _is_single_instruction_loop_node(loop_node)):
                continue

            for condition_variable in loop_node.get_required_variables(self._ast.condition_map):
                if not (continuation := _find_continuation_instruction(self._ast, loop_node, condition_variable)):
                    continue
                if not (variable_init := _get_variable_initialisation(self._ast, condition_variable)):
                    continue
                self._replace_with_for_loop(loop_node, continuation, variable_init)
                break

    def _replace_with_for_loop(self, loop_node: WhileLoopNode, continuation: AstInstruction, init: AstInstruction):
        """
        Replaces a given WhileLoopNode with a ForLoopNode.

        If variable is not required between initialization and loop entry it will be moved into the loop declaration. And the continuation
        instruction is moved from the loop body to the loop modifiation. Otherwise the initialization becomes a single variable and the
        original initialization instruction will remain the same.

        :param loop_node: node to replace with a ForLoopNode
        :param continuation: instruction defining the for-loops modification
        :param init: instruction defining the for-loops declaration
        """

        declaration = None

        if _single_defininition_reaches_node(self._ast, init, loop_node) and _initialization_reaches_loop_node(init.node, loop_node):
            declaration = Assignment(continuation.instruction.destination, init.instruction.value)
            init.node.instructions.remove(init.instruction)
        elif not self._hide_non_init_decl:
            declaration = continuation.instruction.destination

        self._ast.substitute_loop_node(
            loop_node,
            ForLoopNode(
                declaration=declaration,
                condition=loop_node.condition,
                modification=continuation.instruction,
                reaching_condition=loop_node.reaching_condition,
            ),
        )
        continuation.node.instructions.remove(continuation.instruction)
        self._ast.clean_up()


class WhileLoopVariableRenamer:
    """Iterate over While-Loop Nodes and rename their counter variables to counter, counter1, ..."""

    def __init__(self, ast: AbstractSyntaxTree):
        self._ast = ast
        self._variable_counter: int = 0

    def rename(self):
        """
        Iterate over While-Loop Nodes and rename their counter variables to counter, counter1, ...

        Only rename counter variables that suffice the following conditions:
            -> any variable x is used in the loop condition
            -> variable x is set inside the loop body
            -> single definition of variable x reaches loop entry (x is initialized/used only once)
        """

        for loop_node in self._ast.get_while_loop_nodes_topological_order():
            if loop_node.is_endless_loop:
                continue
            for condition_var in loop_node.get_required_variables(self._ast.condition_map):
                if not (variable_init := _get_variable_initialisation(self._ast, condition_var)):
                    continue
                if not _find_continuation_instruction(self._ast, loop_node, condition_var, renaming=True):
                    continue
                if not _single_defininition_reaches_node(self._ast, variable_init, loop_node):
                    continue
                self._replace_variables(loop_node, variable_init)
                break

    def _replace_variables(self, loop_node: LoopNode, variable_init: AstInstruction):
        """
        Rename old variable usages to counter variable in:
            - variable initialization
            - condition/condition map
            - loop body
        Also add a copy instruction if the variable is used after the loop without reinitialization.
        """
        new_variable = Variable(self._get_variable_name(), variable_init.instruction.destination.type)
        self._ast.replace_variable_in_subtree(loop_node, variable_init.instruction.destination, new_variable)
        if _requirement_without_reinitialization(self._ast, loop_node, variable_init.instruction.destination):
            self._ast.add_instructions_after(loop_node, Assignment(variable_init.instruction.destination, new_variable))
        variable_init.node.replace_variable(variable_init.instruction.destination, new_variable)

    def _get_variable_name(self) -> str:
        variable_name = f"counter{self._variable_counter if self._variable_counter > 0 else ''}"
        self._variable_counter += 1
        return variable_name


class ForLoopVariableRenamer:
    """Iterate over ForLoopNodes and rename their variables to i, j, ..., i1, j1, ..."""

    candidates = ["i", "j", "k", "l", "m", "n"]

    def __init__(self, ast: AbstractSyntaxTree):
        self._ast = ast
        self._iteration: int = 0
        self._variable_counter: int = -1

    def rename(self):
        """
        Iterate over ForLoopNodes and rename their variables to i, j, k, ...
        We skip renaming for loops that are not initialized in its declaration.
        """
        for loop_node in self._ast.get_for_loop_nodes_topological_order():
            if not isinstance(loop_node.declaration, Assignment):
                continue

            old_variable: Variable = loop_node.declaration.destination
            new_variable = Variable(self._get_variable_name(), old_variable.type, ssa_name=old_variable.ssa_name)
            self._ast.replace_variable_in_subtree(loop_node, old_variable, new_variable)

            if _requirement_without_reinitialization(self._ast, loop_node, old_variable):
                self._ast.add_instructions_after(loop_node, Assignment(old_variable, new_variable))

    def _get_variable_name(self) -> str:
        """Return variable names in the form of [i, j, ..., i1, j1, ...]"""
        self._variable_counter += 1
        if self._variable_counter >= len(self.candidates):
            self._variable_counter = 0
            self._iteration += 1
        return f"{self.candidates[self._variable_counter]}{self._iteration if self._iteration > 0 else ''}"


class ReadabilityBasedRefinement(PipelineStage):
    """
    The ReadabilityBasedRefinement makes various transformations to improve readability based on the AST.
    Currently implemented transformations:
        1. while-loop to for-loop transformation
        2. for-loop variable renaming (e.g i, j, k, ...)
        3. while-loop variable renaming (e.g. counter, counter1, ...)

    The AST is cleaned up before the first transformation and after every while- to for-loop transformation.
    """

    name = "readability-based-refinement"

    def run(self, task: DecompilerTask):
        task.syntax_tree.clean_up()

        remove_guarded_do_while(task.syntax_tree)

        WhileLoopReplacer(task.syntax_tree, task.options).run()

        if task.options.getboolean("readability-based-refinement.rename_for_loop_variables"):
            ForLoopVariableRenamer(task.syntax_tree).rename()

        if task.options.getboolean("readability-based-refinement.rename_while_loop_variables"):
            WhileLoopVariableRenamer(task.syntax_tree).rename()<|MERGE_RESOLUTION|>--- conflicted
+++ resolved
@@ -222,7 +222,7 @@
 
 def _get_potential_guarded_do_while_loops(ast: AbstractSyntaxTree) -> tuple(Union[DoWhileLoopNode, WhileLoopNode], ConditionNode):
     for loop_node in list(ast.get_loop_nodes_post_order()):
-        if (isinstance(loop_node, DoWhileLoopNode) or isinstance(loop_node, WhileLoopNode))and isinstance(loop_node.parent.parent, ConditionNode):
+        if isinstance(loop_node, DoWhileLoopNode) and isinstance(loop_node.parent.parent, ConditionNode):
             yield loop_node, loop_node.parent.parent
 
 
@@ -230,18 +230,14 @@
     """ Removes a if statement which guards a do-while loop/while loop when:
             -> there is nothing in between the if-node and the do-while-node/while-node 
             -> the if-node has only one branch (true branch)
-<<<<<<< HEAD
             -> the condition of the branch is the same as the condition of the do-while-node
         Replacement is a WhileLoop, otherwise the control flow would not be correct
-=======
-            -> the condition of the branch is the same as the condition of the do-while-node/while node
->>>>>>> 99278e3a
-    """
-    for while_node, condition_node in _get_potential_guarded_do_while_loops(ast):
+    """
+    for do_while_node, condition_node in _get_potential_guarded_do_while_loops(ast):
         if condition_node.false_branch:
             continue
 
-        if while_node.condition.is_equal_to(condition_node.condition):
+        if do_while_node.condition.is_equal_to(condition_node.condition):
             ast.replace_condition_node_by_single_branch(condition_node)
             ast.substitute_loop_node(do_while_node, WhileLoopNode(do_while_node.condition, do_while_node.reaching_condition))
 
