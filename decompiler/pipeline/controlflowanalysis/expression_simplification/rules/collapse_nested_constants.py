--- conflicted
+++ resolved
@@ -31,7 +31,6 @@
 
         first, *rest = constants
 
-<<<<<<< HEAD
         # We don't need to catch UnsupportedOperationType, because check that operation is in _COLLAPSIBLE_OPERATIONS
         # We don't need to catch UnsupportedMismatchedSizes, because '_collect_constants' only returns constants of the same type
         try:
@@ -44,9 +43,6 @@
             return []
         except IncompatibleOperandCount as e:
             raise MalformedData() from e
-=======
-        folded_constant = reduce(lambda c0, c1: constant_fold(operation.operation, [c0, c1]), rest, first)
->>>>>>> 5ed982a1
 
         identity_constant = _identity_constant(operation.operation, operation.type)
         return [(first, folded_constant), *((constant, identity_constant) for constant in rest)]
