--- conflicted
+++ resolved
@@ -1,27 +1,9 @@
 """Module implementing the ConstantHandler for the binaryninja frontend."""
-<<<<<<< HEAD
+import math
+
 from binaryninja import BinaryView, DataVariable, SectionSemantics, SymbolType, Type, mediumlevelil
 from decompiler.frontend.lifter import Handler
-from decompiler.structures.pseudo import Constant, GlobalVariable, Integer, Pointer, StringSymbol
-=======
-import math
-from typing import Optional, Union
-
-from binaryninja import BinaryView, DataVariable, FunctionType, PointerType, SectionSemantics, SymbolType, Type, VoidType, mediumlevelil
-from decompiler.frontend.lifter import Handler
-from decompiler.structures.pseudo import (
-    Constant,
-    GlobalVariable,
-    ImportedFunctionSymbol,
-    Integer,
-    NotUseableConstant,
-    OperationType,
-    Pointer,
-    StringSymbol,
-    Symbol,
-    UnaryOperation,
-)
->>>>>>> 87039889
+from decompiler.structures.pseudo import Constant, GlobalVariable, Integer, NotUseableConstant, Pointer, StringSymbol
 
 
 class ConstantHandler(Handler):
