"""Module implementing the ConstantHandler for the binaryninja frontend."""
from binaryninja import BinaryView, DataVariable, SectionSemantics, SymbolType, Type, mediumlevelil
from decompiler.frontend.lifter import Handler
from decompiler.structures.pseudo import Constant, GlobalVariable, Integer, Pointer, StringSymbol


class ConstantHandler(Handler):
    def register(self):
        """Register the handler at its parent lifter."""
        self._lifter.HANDLERS.update(
            {
                mediumlevelil.MediumLevelILConst: self.lift_constant,
                mediumlevelil.MediumLevelILFloatConst: self.lift_constant,
                mediumlevelil.MediumLevelILExternPtr: self.lift_constant_pointer,
                mediumlevelil.MediumLevelILConstPtr: self.lift_constant_pointer,
                mediumlevelil.MediumLevelILImport: self.lift_constant_pointer,
                mediumlevelil.MediumLevelILConstData: self.lift_constant_data,
                int: self.lift_integer_literal,
            }
        )

    def lift_constant(self, constant: mediumlevelil.MediumLevelILConst, **kwargs) -> Constant:
        """Lift the given constant value."""
        return Constant(constant.constant, vartype=self._lifter.lift(constant.expr_type))

    @staticmethod
    def lift_integer_literal(value: int, **kwargs) -> Constant:
        """Lift the given literal, which is most likely an artefact from shift operations and the like."""
        return Constant(value, vartype=Integer.int32_t())

<<<<<<< HEAD
    def lift_constant_pointer(self, pointer: mediumlevelil.MediumLevelILConstPtr, **kwargs):
        """Lift the given constant pointer, e.g. &0x80000."""
=======
    def lift_constant_data(self, pointer: mediumlevelil.MediumLevelILConstData, **kwargs) -> Constant:
        """Lift const data as a non mute able constant string"""
        return StringSymbol(str(pointer), pointer.address)

    def lift_constant_pointer(self, pointer: mediumlevelil.MediumLevelILConstPtr, **kwargs) -> Union[Constant, StringSymbol, UnaryOperation, GlobalVariable]:
        """Lift the given constant pointer, e.g. &0x80000.
            For clarity all cases:
                1. Address is not in a section
                    - bninja type error, bninja wants the constant value instead of the address (and NULL case: &0x00)
                2. Address is a constant read only string
                    - lift as StringSymbol right into code (without pointer; purge NULL byte)
                3. Address is a external function pointer
                    - lift as ImportedFunctionSymbol right into code
                4. Address has datavariable with a basic type (everything except void/void*)
                    - lift as datavariable
                5. Address has a symbol, which is not a datasymbol
                    - lift as symbol
                6. Address has a function there 
                    - lift the function symbol as symbol
                7. Lift as raw address
        """
>>>>>>> 8c883138
        view = pointer.function.view

        if variable := view.get_data_var_at(pointer.constant):
            return self._lifter.lift(variable, view=view, parent=pointer)

        if (symbol := view.get_symbol_at(pointer.constant)) and symbol.type != SymbolType.DataSymbol:
            return self._lifter.lift(symbol)

        if function := view.get_function_at(pointer.constant):
            return self._lifter.lift(function.symbol)

        variable = DataVariable(view, pointer.constant, Type.void(), False)
        global_variable = self._lifter.lift(variable, view=view, parent=pointer)

        return self._replace_global_variable_with_value(global_variable, variable, view)

    def _replace_global_variable_with_value(self, globalVariable: GlobalVariable, variable: DataVariable, view: BinaryView) -> StringSymbol:
        """Replace global variable with it's value, if it's a char/wchar16/wchar32* and in a read only section"""
        if not self._in_read_only_section(variable.address, view) or str(globalVariable.type) == "void *":
            return globalVariable
        return StringSymbol(globalVariable.initial_value, variable.address, vartype=Pointer(Integer.char(), view.address_size * 8))

    def _in_read_only_section(self, addr: int, view: BinaryView) -> bool:
        """Returns True if address is contained in a read only section, False otherwise"""
        for _, section in view.sections.items():
            if addr >= section.start and addr <= section.end and section.semantics == SectionSemantics.ReadOnlyDataSectionSemantics:
                return True
        return False<|MERGE_RESOLUTION|>--- conflicted
+++ resolved
@@ -28,32 +28,13 @@
         """Lift the given literal, which is most likely an artefact from shift operations and the like."""
         return Constant(value, vartype=Integer.int32_t())
 
-<<<<<<< HEAD
-    def lift_constant_pointer(self, pointer: mediumlevelil.MediumLevelILConstPtr, **kwargs):
-        """Lift the given constant pointer, e.g. &0x80000."""
-=======
+
     def lift_constant_data(self, pointer: mediumlevelil.MediumLevelILConstData, **kwargs) -> Constant:
         """Lift const data as a non mute able constant string"""
         return StringSymbol(str(pointer), pointer.address)
 
-    def lift_constant_pointer(self, pointer: mediumlevelil.MediumLevelILConstPtr, **kwargs) -> Union[Constant, StringSymbol, UnaryOperation, GlobalVariable]:
-        """Lift the given constant pointer, e.g. &0x80000.
-            For clarity all cases:
-                1. Address is not in a section
-                    - bninja type error, bninja wants the constant value instead of the address (and NULL case: &0x00)
-                2. Address is a constant read only string
-                    - lift as StringSymbol right into code (without pointer; purge NULL byte)
-                3. Address is a external function pointer
-                    - lift as ImportedFunctionSymbol right into code
-                4. Address has datavariable with a basic type (everything except void/void*)
-                    - lift as datavariable
-                5. Address has a symbol, which is not a datasymbol
-                    - lift as symbol
-                6. Address has a function there 
-                    - lift the function symbol as symbol
-                7. Lift as raw address
-        """
->>>>>>> 8c883138
+    def lift_constant_pointer(self, pointer: mediumlevelil.MediumLevelILConstPtr, **kwargs):
+        """Lift the given constant pointer, e.g. &0x80000."""
         view = pointer.function.view
 
         if variable := view.get_data_var_at(pointer.constant):
