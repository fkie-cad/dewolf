[
    {
        "title": "Expression Propagation",
        "description": "Settings for the expression propagation pipeline stages:",
        "options": [
            {
                "dest": "expression-propagation.maximum_instruction_complexity",
                "default": 100,
                "title": "EP maximum instruction complexity",
                "type": "number",
                "description": "Maximum complexity for an instruction to be propagated",
                "is_hidden_from_gui": true,
                "is_hidden_from_cli": false,
                "argument_name": "--ep-max-instruction-complexity"
            },
            {
                "dest": "expression-propagation.maximum_branch_complexity",
                "default": 100,
                "title": "EP maximum branch complexity",
                "type": "number",
                "description": "Maximum complexity for a branch to be propagated",
                "is_hidden_from_gui": true,
                "is_hidden_from_cli": false,
                "argument_name": "--ep-max-branch-complexity"
            },
            {
                "dest": "expression-propagation.maximum_call_complexity",
                "default": 100,
                "title": "EP maximum call complexity",
                "type": "number",
                "description": "Maximum complexity for a call to be propagated",
                "is_hidden_from_gui": true,
                "is_hidden_from_cli": false,
                "argument_name": "--ep-max-call-complexity"
            },
            {
                "dest": "expression-propagation.maximum_assignment_complexity",
                "default": 100,
                "title": "EP maximum assignment complexity",
                "type": "number",
                "description": "Maximum complexity for an assignment to be propagated",
                "is_hidden_from_gui": true,
                "is_hidden_from_cli": false,
                "argument_name": "--ep-max-assignment-complexity"
            },
            {
                "dest": "expression-propagation-memory.maximum_instruction_complexity",
                "default": 100,
                "title": "EPM maximum instruction complexity",
                "type": "number",
                "description": "Maximum complexity for an instruction to be propagated (consider memory access)",
                "is_hidden_from_gui": true,
                "is_hidden_from_cli": false,
                "argument_name": "--epm-max-instruction-complexity"
            },
            {
                "dest": "expression-propagation-memory.maximum_branch_complexity",
                "default": 100,
                "title": "EPM maximum branch complexity",
                "type": "number",
                "description": "Maximum complexity for a branch to be propagated (consider memory access)",
                "is_hidden_from_gui": true,
                "is_hidden_from_cli": false,
                "argument_name": "--epm-max-branch-complexity"
            },
            {
                "dest": "expression-propagation-memory.maximum_call_complexity",
                "default": 100,
                "title": "EPM maximum call complexity",
                "type": "number",
                "description": "Maximum complexity for a call to be propagated (consider memory access)",
                "is_hidden_from_gui": true,
                "is_hidden_from_cli": false,
                "argument_name": "--epm-max-call-complexity"
            },
            {
                "dest": "expression-propagation-memory.maximum_assignment_complexity",
                "default": 100,
                "title": "EPM maximum assignment complexity",
                "type": "number",
                "description": "Maximum complexity for an assignment to be propagated (consider memory access)",
                "is_hidden_from_gui": true,
                "is_hidden_from_cli": false,
                "argument_name": "--epm-max-assignment-complexity"
            },
            {
                "dest": "expression-propagation-function-call.maximum_instruction_complexity",
                "default": 100,
                "title": "EPFC maximum instruction complexity",
                "type": "number",
                "description": "Maximum complexity for an instruction to be propagated (consider function calls)",
                "is_hidden_from_gui": true,
                "is_hidden_from_cli": false,
                "argument_name": "--epfc-max-instruction-complexity"
            },
            {
                "dest": "expression-propagation-function-call.maximum_branch_complexity",
                "default": 100,
                "title": "EPFC maximum branch complexity",
                "type": "number",
                "description": "Maximum complexity for a branch to be propagated (consider function calls)",
                "is_hidden_from_gui": true,
                "is_hidden_from_cli": false,
                "argument_name": "--epfc-max-branch-complexity"
            },
            {
                "dest": "expression-propagation-function-call.maximum_call_complexity",
                "default": 100,
                "title": "EPFC maximum call complexity",
                "type": "number",
                "description": "Maximum complexity for a call to be propagated (consider function calls)",
                "is_hidden_from_gui": true,
                "is_hidden_from_cli": false,
                "argument_name": "--epfc-max-call-complexity"
            },
            {
                "dest": "expression-propagation-function-call.maximum_assignment_complexity",
                "default": 100,
                "title": "EPFC maximum assignment complexity",
                "type": "number",
                "description": "Maximum complexity for an assignment to be propagated (consider function calls)",
                "is_hidden_from_gui": true,
                "is_hidden_from_cli": false,
                "argument_name": "--epfc-max-assignment-complexity"
            }
        ]
    },
    {
        "title": "Code Elimination",
        "description": "Dead code, and common subexpression elimination settings:",
        "options": [
            {
                "dest": "dead-path-elimination.timeout_satisfiable",
                "default": 1000,
                "title": "Logic engine timeout",
                "type": "number",
                "description": "Timeout (ms) for the logic engine verifying whether a path is dead.",
                "is_hidden_from_gui": true,
                "is_hidden_from_cli": false,
                "argument_name": "--dead-path-timeout"
            },
            {
                "dest": "dead-loop-elimination.timeout_satisfiable",
                "default": 1000,
                "title": "Logic engine timeout",
                "type": "number",
                "description": "Timeout (ms) for the logic engine verifying whether a loop is dead.",
                "is_hidden_from_gui": true,
                "is_hidden_from_cli": false,
                "argument_name": "--dead-loop-timeout"
            },
            {
                "dest": "common-subexpression-elimination.threshold",
                "default": 2,
                "title": "expression threshold",
                "type": "number",
                "description": "The amount of occurrences an expression needs to have to be considered for CSE.",
                "is_hidden_from_gui": true,
                "is_hidden_from_cli": false,
                "argument_name": "--cse-threshold"
            },
            {
                "dest": "common-subexpression-elimination.intra",
                "default": true,
                "title": "intra expression",
                "type": "boolean",
                "description": "Enable common subexpression elimination (CSE) on subexpressions of the same parent expression.",
                "is_hidden_from_gui": true,
                "is_hidden_from_cli": false,
                "argument_name": "--cse-intra"
            },
            {
                "dest": "common-subexpression-elimination.string_threshold",
                "default": 2,
                "title": "string threshold",
                "type": "number",
                "description": "The amount of occurrences a string expression must have to be eliminated",
                "is_hidden_from_gui": true,
                "is_hidden_from_cli": false,
                "argument_name": "--cse-string-threshold"
            },
            {
                "dest": "common-subexpression-elimination.min_string_length",
                "default": 8,
                "title": "string length threshold",
                "type": "number",
                "description": "The minimum amount of characters a string expression must have to be considered for elimination.",
                "is_hidden_from_gui": true,
                "is_hidden_from_cli": false,
                "argument_name": "--cse-string-length-threshold"
            }
        ]
    },
    {
        "title": "SSA Translation",
        "description": "Settings for the out-of-SSA-translation pipeline stage:",
        "options": [
            {
                "dest": "out-of-ssa-translation.mode",
                "default": "lift_minimal",
                "title": "SSA Options",
                "type": "string",
                "enum": [
                    "simple",
                    "min",
                    "lift_minimal",
                    "conditional",
                    "sreedhar"
                ],
                "enumDescriptions": [
                    "renames a SSA-variable to a non SSA-variable by adding the label to the name",
                    "renames the SSA-variables such that the total number of non SSA-variables is minimal and then lifts the phi-functions",
                    "first lifts the phi-functions and renames the SSA-variables such that the total number of non SSA-variables is (almost) minimal",
                    "first lifts the phi-functions and renames the SSA-variables according to their dependencies.",
                    "out-of-SSA due to Sreedhar et. al."
                ],
                "description": "Optimization options for variable renaming in out of SSA",
                "is_hidden_from_gui": false,
                "is_hidden_from_cli": false,
                "argument_name": "--ssa-translation-mode"
            }
        ]
    },
    {
        "title": "Readability",
        "description": "Settings for readability of decompiled code:",
        "options": [
            {
                "dest": "remove-stack-canary.remove_canary",
                "default": true,
                "title": "Remove stack canary checks",
                "type": "boolean",
                "description": "remove function calls to __stack_chk_fail()",
                "is_hidden_from_gui": false,
                "is_hidden_from_cli": false,
                "argument_name": "--remove-stack-canary"
            },
            {
                "dest": "array-access-detection.enabled",
                "default": false,
                "title": "Array access detection",
                "type": "boolean",
                "description": "write array access as base[offset], instead of (*(base+offset))",
                "is_hidden_from_gui": false,
                "is_hidden_from_cli": false,
                "argument_name": "--array-access-detection"
            },
            {
                "dest": "instruction-length-handler.max_assignment_complexity",
                "default": 10,
                "title": "maximum assignment complexity",
                "type": "number",
                "description": "Assignments with a complexity above this threshold will be simplified.",
                "is_hidden_from_gui": false,
                "is_hidden_from_cli": false,
                "argument_name": "--instruction-complexity-threshold"
            },
            {
                "dest": "instruction-length-handler.max_call_complexity",
                "default": 10,
                "title": "maximum call complexity",
                "type": "number",
                "description": "Calls with a complexity above this threshold will be simplified.",
                "is_hidden_from_gui": false,
                "is_hidden_from_cli": false,
                "argument_name": "--call-complexity-threshold"
            },
            {
                "dest": "instruction-length-handler.max_return_complexity",
                "default": 10,
                "title": "maximum return complexity",
                "type": "number",
                "description": "Return statements with a complexity above this threshold will be simplified.",
                "is_hidden_from_gui": false,
                "is_hidden_from_cli": false,
                "argument_name": "--return-complexity-threshold"
            },
            {
                "dest": "readability-based-refinement.keep_empty_for_loops",
                "default": false,
                "type": "boolean",
                "title": "Keep empty for-loops",
                "description": "Transform while-loops to for-loops although the resulting for-loop would be empty.",
                "is_hidden_from_gui": false,
                "is_hidden_from_cli": false,
                "argument_name": "--empty-for-loops"
            },
            {
                "dest": "readability-based-refinement.for_loop_variable_names",
                "default": [
                    "i",
                    "j",
                    "k",
                    "l",
                    "m",
                    "n"
                ],
                "type": "array",
                "elementType": "string",
                "title": "Rename for-loop variables into desired names",
                "description": "Rename for-loop variables to values from list",
                "is_hidden_from_gui": false,
                "is_hidden_from_cli": false,
                "argument_name": "--for-loop-variable-names"
            },
            {
                "dest": "readability-based-refinement.max_condition_complexity_for_loop_recovery",
                "default": 100,
                "type": "number",
                "title": "Maximum condition complexity for-loop recovery",
                "description": "If the condition complexity of a possible for-loop is greater than value, the loop will not be transformed into a for-loop.",
                "is_hidden_from_gui": true,
                "is_hidden_from_cli": false,
                "argument_name": "--for-loop-max-condition-complexity"
            },
            {
                "dest": "readability-based-refinement.max_modification_complexity_for_loop_recovery",
                "default": 100,
                "type": "number",
                "title": "Maximum modification complexity for-loop recovery",
                "description": "If the modification of a possible for-loop is greater than value, the loop will not be transformed into a for-loop.",
                "is_hidden_from_gui": true,
                "is_hidden_from_cli": false,
                "argument_name": "--for-loop-max-modification-complexity"
            },
            {
                "dest": "readability-based-refinement.force_for_loops",
                "default": false,
                "type": "boolean",
                "title": "Force for-loops",
                "description": "Forces every while loop into a for-loop",
                "is_hidden_from_gui": false,
                "is_hidden_from_cli": false,
                "argument_name": "--force-for-loops"
            },
            {
                "dest": "readability-based-refinement.forbidden_condition_types_in_simple_for_loops",
                "default": [
                    "not_equal",
                    "equal"
                ],
                "type": "array",
                "elementType": "string",
                "title": "Forbidden condition types in simple for-loop conditions",
                "description": "A simple (one condition) possible for-loop will only be converted if the condition type is not in this list (not_equal, equal, less, greater, less_or_equal, greater_or_equal)",
                "is_hidden_from_gui": false,
                "is_hidden_from_cli": false,
                "argument_name": "--for-loop-exclude-conditions"
            },
            {
                "dest": "readability-based-refinement.rename_while_loop_variables",
                "default": true,
                "type": "boolean",
                "title": "Rename while-loop variables",
                "description": "Rename while-loop counter variables to counter, counter1, ...",
                "is_hidden_from_gui": false,
                "is_hidden_from_cli": false,
                "argument_name": "--rename-while-loop-variables"
            },
            {
                "dest": "code-generator.max_complexity",
                "default": 100,
                "title": "Maximum Complexity for the Logic Simplifier",
                "type": "number",
                "description": "The maximum amount of elements in a condition to be considered for the logic simplifier.",
                "is_hidden_from_gui": true,
                "is_hidden_from_cli": false,
                "argument_name": "--logic-simplifier-max-complexity"
            },
            {
                "dest": "code-generator.use_compound_assignment",
                "default": true,
                "title": "Enable compound assignments",
                "type": "boolean",
                "description": "Enable compound assignments (e.g. +=).",
                "is_hidden_from_gui": false,
                "is_hidden_from_cli": false,
                "argument_name": "--use-compound-assignment"
            },
            {
                "dest": "code-generator.use_increment_int",
                "default": true,
                "title": "Enable integer incrementation suffixes",
                "type": "boolean",
                "description": "Enable shorthand for integer incrementation (e.g. i++).",
                "is_hidden_from_gui": false,
                "is_hidden_from_cli": false,
                "argument_name": "--use-increment-int"
            },
            {
                "dest": "code-generator.use_increment_float",
                "default": true,
                "title": "Enable float incrementation suffixes",
                "type": "boolean",
                "description": "Enable shorthand for float incrementation (e.g. f++)",
                "is_hidden_from_gui": true,
                "is_hidden_from_cli": false,
                "argument_name": "--use-increment-float"
            },
            {
                "dest": "code-generator.byte_format",
                "default": "char",
                "title": "Byte constant format",
                "type": "string",
                "enum": [
                    "char",
                    "hex",
                    "dec"
                ],
                "enumDescriptions": [
                    "char",
                    "hex",
                    "dec"
                ],
                "description": "Defines the representation of a byte-size constant (character, hexadecimal or decimal)",
                "is_hidden_from_gui": false,
                "is_hidden_from_cli": false,
                "argument_name": "--byte-format"
            },
            {
                "dest": "code-generator.byte_format_hint",
                "default": "none",
                "title": "Byte constant format hints",
                "type": "string",
                "enum": [
                    "char",
                    "hex",
                    "dec",
                    "none"
                ],
                "enumDescriptions": [
                    "char",
                    "hex",
                    "dec",
                    "none"
                ],
                "description": "Defines the representation of byte-size constant hint (c-style comment). Use none for no comments displayed.",
                "is_hidden_from_gui": false,
                "is_hidden_from_cli": false,
                "argument_name": "--byte-format-hint"
            },
            {
                "dest": "code-generator.int_representation_scope",
                "default": 256,
                "title": "Integer as hex threshold",
                "type": "number",
                "description": "Represent integer as hex above this threshold",
                "is_hidden_from_gui": true,
                "is_hidden_from_cli": false,
                "argument_name": "--int-as-hex-threshold"
            },
            {
                "dest": "code-generator.negative_hex_as_twos_complement",
                "default": true,
                "title": "Negative Hex As Twos Complement",
                "type": "boolean",
                "description": "Converts a decimal -1 into 0xff instead of -0x1",
                "is_hidden_from_gui": true,
                "is_hidden_from_cli": false,
                "argument_name": "--twos-complement-negative-hex"
            },
            {
                "dest": "code-generator.aggressive_array_detection",
                "default": false,
                "title": "Access array elements via index instead of pointer",
                "type": "boolean",
                "description": "aggressive: *(a+i*4) is printed as a[i] even if the type of a is void/unknown",
                "is_hidden_from_gui": false,
                "is_hidden_from_cli": false,
                "argument_name": "--aggressive-array-detection"
            },
            {
                "dest": "code-generator.variable_declarations_per_line",
                "default": 1,
                "title": "Variable Declarations Per Line",
                "type": "number",
                "description": "How many variables with common type are declared on one line",
                "is_hidden_from_gui": false,
                "is_hidden_from_cli": false,
                "argument_name": "--variable-declarations-per-line"
            },
            {
                "dest": "pattern-independent-restructuring.switch_reconstruction",
                "default": true,
                "title": "Reconstruct switch statements",
                "type": "boolean",
                "description": "Reconstruct switch-statements if possible.",
                "is_hidden_from_gui": true,
                "is_hidden_from_cli": false,
                "argument_name": "--switch-reconstruction"
                },
            {
                "dest": "pattern-independent-restructuring.nested_switch_nodes",
                "default": true,
                "title": "Reconstruct nested switch statements",
                "type": "boolean",
                "description": "Reconstruct nested switch-statements if possible.",
                "is_hidden_from_gui": true,
                "is_hidden_from_cli": false,
                "argument_name": "--nested-switch-nodes"
            },
            {
                "dest": "pattern-independent-restructuring.min_switch_case_number",
                "default": 2,
                "type": "number",
                "title": "The minimum number of cases to use switch",
                "description": "Only reconstruct switch statements with at least the given number of cases.",
                "is_hidden_from_gui": true,
                "is_hidden_from_cli": false,
                "argument_name": "--min_switch_case_number"
            }
        ]
    },
    {
        "title": "Pipeline",
        "description": "Set usage and order of pipeline stages:",
        "options": [
            {
                "dest": "pipeline.cfg_stages",
                "default": [
                    "expression-propagation",
                    "type-propagation",
                    "dead-path-elimination",
                    "dead-loop-elimination",
                    "dead-code-elimination",
                    "expression-propagation-memory",
                    "expression-propagation-function-call",
                    "expression-simplification",
                    "dead-code-elimination",
                    "redundant-casts-elimination",
                    "identity-elimination",
                    "common-subexpression-elimination",
                    "identity-elimination",
                    "array-access-detection"
                ],
                "title": "CFG pipeline stages",
                "type": "array",
                "elementType": "string",
                "description": "Order of CFG stage execution",
                "is_hidden_from_gui": true,
                "is_hidden_from_cli": false,
                "argument_name": "--cfg-stages"
            },
            {
                "dest": "pipeline.ast_stages",
                "default": [
                    "readability-based-refinement",
                    "expression-simplification",
                    "instruction-length-handler"
                ],
                "title": "AST pipeline stages",
                "type": "array",
                "elementType": "string",
                "description": "Order of AST stage execution",
                "is_hidden_from_gui": true,
                "is_hidden_from_cli": false,
                "argument_name": "--ast-stages"
            },
            {
                "dest": "pipeline.debug",
                "default": false,
                "title": "Debug mode",
                "type": "boolean",
                "description": "Crash on error",
                "is_hidden_from_gui": true,
                "is_hidden_from_cli": false,
                "argument_name": "--debug"
            }
        ]
    },
    {
        "title": "Miscellaneous",
        "description": "",
        "options": [
            {
                "dest": "binaryninja.max_function_size",
                "default": 1200000,
                "title": "Maximum function size",
                "type": "number",
                "description": "Maximum number of bytes in functions to decompile",
                "is_hidden_from_gui": true,
                "is_hidden_from_cli": false,
                "argument_name": "--max-function-size"
            },
            {
                "dest": "lifter.report_threshold",
                "default": 5,
                "title": "Lifter report threshold",
                "type": "number",
                "description": "The maximum amount of instructions which could not be lifted to be reported individually.",
                "is_hidden_from_gui": true,
                "is_hidden_from_cli": false,
                "argument_name": "--lifter-report-threshold"
            },
            {
                "dest": "lifter.no_bit_masks",
                "default": true,
                "title": "Omit subregister masking",
                "type": "boolean",
                "description": "Avoid using bit masks for representing 8-, 16, (32-)bit registers: e.g. on x86 ax = 8 becomes (word) eax = 8 instead of eax = (eax & 0xffff0000) | 8). Results in more understandable but potentially less accurate code.",
                "is_hidden_from_gui": false,
                "is_hidden_from_cli": false,
                "argument_name": "--avoid-bit-masks"
            },
            {
                "dest": "logic-engine.engine",
                "default": "z3",
                "title": "Logic Engine for simplifying conditions",
                "type": "string",
                "description": "Pick between delogic or z3 for simplifying conditions.",
                "is_hidden_from_gui": true,
                "is_hidden_from_cli": false,
                "argument_name": "--logic-engine"
            },
            {
                "dest":"compiler-idioms-tagging.enabled",
                "default": true,
                "title": "Compiler idioms tagging enabled",
                "type": "boolean",
                "description": "Match and tag compiler idioms in binary so that they could be later replaced with more readable expressions",
                "is_hidden_from_gui": false,
                "is_hidden_from_cli": false,
                "argument_name": "--enable-compiler-idioms",
                "is_expert_option": true
            },
            {
                "dest": "logging.log_level",
                "default": "DEBUG",
                "title": "Log level",
                "type": "string",
                "enum": [
                    "DEBUG",
                    "INFO",
                    "WARNING",
                    "ERROR"
                ],
                "enumDescriptions": [
                    "DEBUG",
                    "INFO",
                    "WARNING",
                    "ERROR"
                ],
                "description": "Log level",
                "is_hidden_from_gui": false,
                "is_hidden_from_cli": true,
                "argument_name": "--log-level"
            },
            {
                "dest": "logging.stage_output",
                "default": "none",
                "title": "Show stage output",
                "type": "string",
                "enum": [
                    "none",
                    "tabs",
                    "ascii",
                    "tabs_and_ascii"
                ],
                "enumDescriptions": [
                    "None",
                    "Tabs",
                    "ASCII",
                    "Tabs + ASCII"
                ],
                "description": "Select how stage output should be displayed.",
                "is_hidden_from_gui": false,
                "is_hidden_from_cli": false,
                "argument_name": "--stage-output"
            },
            {
                "dest": "logging.show_starting_point",
                "default": true,
                "title": "Show starting point",
                "type": "boolean",
                "description": "Display initial lifting before any transformations are done.",
                "is_hidden_from_gui": false,
                "is_hidden_from_cli": false,
                "argument_name": "--show-starting-point"
            },
            {
                "dest": "logging.show_all_stages",
                "default": false,
                "title": "Display all stages",
                "type": "boolean",
                "description": "Display all stages",
                "is_hidden_from_gui": false,
                "is_hidden_from_cli": false,
                "argument_name": "--show-all-stages"
            },
            {
                "dest": "logging.show_selected",
                "default": [],
                "title": "Select stages for display",
                "type": "array",
                "elementType": "string",
                "description": "Comma separated stage names to show output from.",
                "is_hidden_from_gui": false,
                "is_hidden_from_cli": false,
                "argument_name": "--show-stages"
            },
            {
                "dest": "gui.font",
                "default": "source code pro",
                "title": "Font",
                "type": "string",
                "description": "Font for decompiler output",
                "is_hidden_from_gui": false,
                "is_hidden_from_cli": true,
                "argument_name": "--font"
            },
            {
                "dest": "gui.font_size",
                "default": 12,
                "title": "Font size",
                "type": "number",
                "description": "Font size for decompiler output",
                "is_hidden_from_gui": false,
                "is_hidden_from_cli": true,
                "argument_name": "--font-size"
            },
            {
                "dest": "gui.font_italic",
                "default": false,
                "title": "Font italic",
                "type": "boolean",
                "description": "Set italic font for decompiler output",
                "is_hidden_from_gui": true,
                "is_hidden_from_cli": true,
                "argument_name": "--font-italic"
            },
            {
                "dest": "gui.font_bold",
                "default": false,
                "title": "Font bold",
                "type": "boolean",
                "description": "Set bold font for decompiler output",
                "is_hidden_from_gui": true,
                "is_hidden_from_cli": true,
                "argument_name": "--font-bold"
            },
            {
                "dest": "code-generator.style_plugin",
                "default": "native",
                "title": "Style plugin",
                "type": "string",
                "elementType": "string",
                "enum": [
                    "native",
                    "pygments"
                ],
                "enumDescriptions": [
                    "native",
                    "Pygments"
                ],
                "description": "Which style plugin to use",
                "is_hidden_from_gui": true,
                "is_hidden_from_cli": false,
                "argument_name": "--style-plugin"
            },
            {
                "dest": "code-generator.style_cmd",
                "default": "paraiso-dark",
                "title": "Linting theme",
                "type": "string",
                "elementType": "string",
                "enum": [
                    "default",
                    "emacs",
                    "friendly",
                    "colorful",
                    "autumn",
                    "murphy",
                    "manni",
                    "material",
                    "monokai",
                    "perldoc",
                    "pastie",
                    "borland",
                    "trac",
                    "native",
                    "fruity",
                    "bw",
                    "vim",
                    "vs",
                    "tango",
                    "rrt",
                    "xcode",
                    "igor",
                    "paraiso-light",
                    "paraiso-dark",
                    "lovelace",
                    "algol",
                    "algol_nu",
                    "arduino",
                    "rainbow_dash",
                    "abap",
                    "solarized-dark",
                    "solarized-light",
                    "sas",
                    "stata",
                    "stata-light",
                    "stata-dark",
                    "inkpot",
                    "zenburn"
                ],
                "enumDescriptions": [
                    "default",
                    "emacs",
                    "friendly",
                    "colorful",
                    "autumn",
                    "murphy",
                    "manni",
                    "material",
                    "monokai",
                    "perldoc",
                    "pastie",
                    "borland",
                    "trac",
                    "native",
                    "fruity",
                    "bw",
                    "vim",
                    "vs",
                    "tango",
                    "rrt",
                    "xcode",
                    "igor",
                    "paraiso-light",
                    "paraiso-dark",
                    "lovelace",
                    "algol",
                    "algol_nu",
                    "arduino",
                    "rainbow_dash",
                    "abap",
                    "solarized-dark",
                    "solarized-light",
                    "sas",
                    "stata",
                    "stata-light",
                    "stata-dark",
                    "inkpot",
                    "zenburn"
                ],
                "description": "Linting theme",
                "is_hidden_from_gui": true,
                "is_hidden_from_cli": false,
                "argument_name": "--theme"
            }
        ]
    }
<<<<<<< HEAD
  },
  "compiler-idioms-tagging": {
    "enabled": {
      "default": true,
      "title": "Compiler idioms tagging enabled",
      "type": "boolean",
      "description": "Match and tag compiler idioms in binary so that they could be later replaced with more readable expressions",
      "is_hidden_from_gui": false
    }
  },
  "lifter": {
    "report_threshold": {
      "default": 5,
      "title": "Lifter report threshold",
      "type": "number",
      "description": "The maximum amount of instructions which could not be lifted to be reported individually.",
      "is_hidden_from_gui": true
    },
    "no_bit_masks": {
      "default": true,
      "title": "Omit subregister masking",
      "type": "boolean",
      "description": "Avoid using bit masks for representing 8-, 16, (32-)bit registers: e.g. on x86 ax = 8 becomes (word) eax = 8 instead of eax = (eax & 0xffff0000) | 8). Results in more understandable but potentially less accurate code.",
      "is_hidden_from_gui": false
    }
  },
  "remove-stack-canary": {
    "remove_canary": {
      "default": true,
      "title": "Remove stack canary checks",
      "type": "boolean",
      "description": "remove function calls to __stack_chk_fail()",
      "is_hidden_from_gui": false
    }
  },
  "expression-propagation": {
    "maximum_instruction_complexity": {
      "default": 100,
      "title": "EP maximum instruction complexity",
      "type": "number",
      "description": "TODO",
      "is_hidden_from_gui": true
    },
    "maximum_branch_complexity": {
      "default": 100,
      "title": "EP maximum branch complexity",
      "type": "number",
      "description": "TODO",
      "is_hidden_from_gui": true
    },
    "maximum_call_complexity": {
      "default": 100,
      "title": "EP maximum call complexity",
      "type": "number",
      "description": "TODO",
      "is_hidden_from_gui": true
    },
    "maximum_assignment_complexity": {
      "default": 100,
      "title": "EP maximum assignment complexity",
      "type": "number",
      "description": "description assignment",
      "is_hidden_from_gui": true
    }
  },
  "expression-propagation-memory": {
    "maximum_instruction_complexity": {
      "default": 100,
      "title": "EPM maximum instruction complexity",
      "type": "number",
      "description": "description instruction",
      "is_hidden_from_gui": true
    },
    "maximum_branch_complexity": {
      "default": 100,
      "title": "EPM maximum branch complexity",
      "type": "number",
      "description": "description branch",
      "is_hidden_from_gui": true
    },
    "maximum_call_complexity": {
      "default": 100,
      "title": "EPM maximum call complexity",
      "type": "number",
      "description": "description call",
      "is_hidden_from_gui": true
    },
    "maximum_assignment_complexity": {
      "default": 100,
      "title": "EPM maximum assignment complexity",
      "type": "number",
      "description": "description assignment",
      "is_hidden_from_gui": true
    }
  },
  "expression-propagation-function-call": {
    "maximum_instruction_complexity": {
      "default": 100,
      "title": "EPFC maximum TODO complexity",
      "type": "number",
      "description": "description TODO",
      "is_hidden_from_gui": true
    },
    "maximum_branch_complexity": {
      "default": 100,
      "title": "EPFC maximum TODO complexity",
      "type": "number",
      "description": "description TODO",
      "is_hidden_from_gui": true
    },
    "maximum_call_complexity": {
      "default": 100,
      "title": "EPFC maximum TODO complexity",
      "type": "number",
      "description": "description TODO",
      "is_hidden_from_gui": true
    },
    "maximum_assignment_complexity": {
      "default": 100,
      "title": "EPFC maximum TODO complexity",
      "type": "number",
      "description": "description TODO",
      "is_hidden_from_gui": true
    }
  },
  "logic-engine": {
    "engine": {
      "default": "z3",
      "title": "Logic Engine for simplifying conditions",
      "type": "string",
      "description": "Pick between delogic or z3 for simplifying conditions.",
      "is_hidden_from_gui": true
    }
  },
  "dead-path-elimination": {
    "timeout_satisfiable": {
      "default": 1000,
      "title": "Logic engine timeout",
      "type": "number",
      "description": "Timeout (ms) for the logic engine verifying whether a path is dead.",
      "is_hidden_from_gui": true
    }
  },
  "dead-loop-elimination": {
    "timeout_satisfiable": {
      "default": 1000,
      "title": "Logic engine timeout",
      "type": "number",
      "description": "Timeout (ms) for the logic engine verifying whether a loop is dead.",
      "is_hidden_from_gui": true
    }
  },
  "common-subexpression-elimination": {
    "threshold": {
      "default": 2,
      "title": "expression threshold",
      "type": "number",
      "description": "The amount of occurrences an expression needs to have to be considered for CSE.",
      "is_hidden_from_gui": true
    },
    "intra": {
      "default": true,
      "title": "intra expression",
      "type": "boolean",
      "description": "Enable CSE on subexpressions of the same parent expression.",
      "is_hidden_from_gui": true
    },
    "string_threshold": {
      "default": 2,
      "title": "string threshold",
      "type": "number",
      "description": "The amount of occurrences a string expression must have to be eliminated",
      "is_hidden_from_gui": true
    },
    "min_string_length": {
      "default": 8,
      "title": "string length threshold",
      "type": "number",
      "description": "The minimum amount of characters a string expression must have to be considered for elimination.",
      "is_hidden_from_gui": true
    }
  },
  "array-access-detection": {
    "enabled": {
      "default": false,
      "title": "Array access detection",
      "type": "boolean",
      "description": "write array access as base[offset], instead of (*(base+offset))",
      "is_hidden_from_gui": false
    }
  },
  "instruction-length-handler": {
    "max_assignment_complexity": {
      "default": 10,
      "title": "maximum assignment complexity",
      "type": "number",
      "description": "Assignments with a complexity above this threshold will be simplified.",
      "is_advanced_setting": true
    },
    "max_call_complexity": {
      "default": 10,
      "title": "maximum call complexity",
      "type": "number",
      "description": "Calls with a complexity above this threshold will be simplified.",
      "is_advanced_setting": true
    },
    "max_return_complexity": {
      "default": 10,
      "title": "maximum return complexity",
      "type": "number",
      "description": "Return statements with a complexity above this threshold will be simplified.",
      "is_advanced_setting": true
    }
  },
  "readability-based-refinement": {
    "keep_empty_for_loops": {
      "default": false,
      "type": "boolean",
      "title": "Keep empty for-loops",
      "description": "Transform while-loops to for-loops although the resulting for-loop would be empty.",
      "is_hidden_from_gui": false
    },
    "for_loop_variable_names" : {
      "default": ["i", "j", "k", "l", "m", "n"],
      "type": "array",
      "elementType": "string",
      "title": "Rename for-loop variables into desired names",
      "description": "Rename for-loop variables to values from list",
      "is_hidden_from_gui": false
    },
    "max_condition_complexity_for_loop_recovery": {
      "default": 100,
      "type": "number",
      "title": "Maximum condition complexity for-loop recovery",
      "description": "If the condition of a possible for-loop is greater then value, the loop will not be transformed into a for-loop.",
      "is_hidden_from_gui": false
    },
    "max_modification_complexity_for_loop_recovery": {
      "default": 100,
      "type": "number",
      "title": "Maximum modification complexity for-loop recovery",
      "description": "If the modification of a possible for-loop is greater then value, the loop will not be transformed into a for-loop.",
      "is_hidden_from_gui": false
    },
    "force_for_loops": {
      "default": false,
      "type": "boolean",
      "title": "Force for-loops",
      "description": "Forces every while loop into a for-loop",
      "is_hidden_from_gui": false
    },
    "forbidden_condition_types_in_simple_for_loops": {
      "default": ["not_equal", "equal"],
      "type": "array",
      "elementType": "string",
      "title": "Not allowed condition type for simple for-loops",
      "description": "A simple (one condition) possible for-loop will only be converted if the condition type is not in this list",
      "is_hidden_from_gui": false
    },
    "rename_while_loop_variables": {
      "default": true,
      "type": "boolean",
      "title": "Rename while-loop variables",
      "description": "Rename while-loop counter variables to counter, counter1, ...",
      "is_hidden_from_gui": false
    }
  },
  "out-of-ssa-translation": {
    "mode": {
      "default": "lift_minimal",
      "title": "SSA Options",
      "type": "string",
      "enum": ["simple", "min", "lift_minimal", "conditional", "sreedhar"],
      "enumDescriptions": [
        "renames a SSA-variable to a non SSA-variable by adding the label to the name",
        "renames the SSA-variables such that the total number of non SSA-variables is minimal and then lifts the phi-functions",
        "first lifts the phi-functions and renames the SSA-variables such that the total number of non SSA-variables is (almost) minimal",
        "first lifts the phi-functions and renames the SSA-variables according to their dependencies.",
        "out-of-SSA due to Sreedhar et. al."
      ],
      "description": "Optimization options for variable renaming in out of SSA",
      "is_hidden_from_gui": false
    }
  },
  "variable-name-generation": {
    "notation": {
      "default": "system_hungarian",
      "title": "Variable Naming Convention",
      "type": "string",
      "enum": ["default", "system_hungarian"],
      "enumDescriptions": [
        "Default setting (e.g. int var_0).",
        "System Hungarian (e.g. int iVar0; float fVar0)"
      ],
      "description": "Selects the naming convention for variable names.",
      "is_advanced_setting": false
    },
    "variable_name": {
      "default": "Var",
      "title": "Variable Base Name for hungarian notation",
      "type": "string",
      "description": "",
      "is_advanced_setting": false
    },
    "pointer_base": {
      "default": true,
      "title": "Pointer base type prefix for hungarian notation",
      "type": "boolean",
      "description": "Prefix the basetype of a pointer (e.g. int * piVar0)",
      "is_advanced_setting": false
    },
    "type_separator": {
      "default": "",
      "title": "Type Separator for hungarian notation",
      "type": "string",
      "description": "How to separate the prefix from the variable name (e.g. '_' -> i_Var0)",
      "is_advanced_setting": false
    },
    "counter_separator": {
      "default": "",
      "title": "Counter Separator for hungarian notation",
      "type": "string",
      "description": "How to separate the variable name from its counter (e.g. '_' -> iVar_0)",
      "is_advanced_setting": false
    }
  },
  "code-generator": {
    "max_complexity": {
      "default": 100,
      "title": "Maximum Complexity for the Logic Simplifier",
      "type": "number",
      "description": "The maximum amount of elements in a condition to be considered for the logic simplifier.",
      "is_hidden_from_gui": true
    },
    "use_compound_assignment": {
      "default": true,
      "title": "Enable compound assignments",
      "type": "boolean",
      "description": "Enable compound assignments (e.g. +=).",
      "is_hidden_from_gui": false
    },
    "use_increment_int": {
      "default": true,
      "title": "Enable integer incrementation suffixes",
      "type": "boolean",
      "description": "Enables shorthands for integer incrementation (e.g. i++). ",
      "is_hidden_from_gui": false
    },
    "use_increment_float": {
      "default": true,
      "title": "Enable float incrementation suffixes",
      "type": "boolean",
      "description": "Enables shorthands for float incrementation (e.g. f++)",
      "is_hidden_from_gui": true
    },
    "byte_format": {
      "default": "char",
      "title": "Byte constant format",
      "type": "string",
      "elementType": "string",
      "enum": ["char", "hex", "dec"],
      "enumDescriptions": ["char", "hex", "dec"],
      "description": "Defines the representation of a byte-size constant (character, hexadecimal or decimal)",
      "is_hidden_from_gui": false
    },
    "byte_format_hint": {
      "default": "none",
      "title": "Byte constant format hints",
      "type": "string",
      "elementType": "string",
      "enum": ["char", "hex", "dec", "none"],
      "enumDescriptions": ["char", "hex", "dec", "none"],
      "description": "Defines the representation of byte-size constant hint (c-style comment). Use none for no comments displayed.",
      "is_hidden_from_gui": false
    },
    "int_representation_scope": {
      "default": 256,
      "title": "int_representation_scope TODO",
      "type": "number",
      "description": "TODO",
      "is_hidden_from_gui": true
    },
    "negative_hex_as_twos_complement": {
      "default": true,
      "title": "Negative Hex As Twos Complement",
      "type": "boolean",
      "description": "Converts a decimal -1 into 0xff instead of -0x1",
      "is_hidden_from_gui": true
    },
    "aggressive_array_detection": {
      "default": false,
      "title": "Access array elements via index instead of pointer",
      "type": "boolean",
      "description": "aggressive: *(a+i*4) is printed as a[i] even if the type of a is void/unknown",
      "is_hidden_from_gui": false
    },
    "variable_declarations_per_line": {
      "default": 1,
      "title": "Variable Declarations Per Line",
      "type": "number",
      "description": "How many variables with common type are declared on one line",
      "is_advanced_setting": false
    },
    "style_plugin": {
      "default": "native",
      "title": "Style plugin",
      "type": "string",
      "elementType": "string",
      "enum": ["native", "pygments"],
      "enumDescriptions": ["native", "Pygments"],
      "description": "Which style plugin to use (does not apply to widget)",
      "is_hidden_from_gui": true
    },
    "style_cmd": {
      "default": "paraiso-dark",
      "title": "Linting theme",
      "type": "string",
      "elementType": "string",
      "enum": [
        "default",
        "emacs",
        "friendly",
        "colorful",
        "autumn",
        "murphy",
        "manni",
        "material",
        "monokai",
        "perldoc",
        "pastie",
        "borland",
        "trac",
        "native",
        "fruity",
        "bw",
        "vim",
        "vs",
        "tango",
        "rrt",
        "xcode",
        "igor",
        "paraiso-light",
        "paraiso-dark",
        "lovelace",
        "algol",
        "algol_nu",
        "arduino",
        "rainbow_dash",
        "abap",
        "solarized-dark",
        "solarized-light",
        "sas",
        "stata",
        "stata-light",
        "stata-dark",
        "inkpot",
        "zenburn"
      ],
      "enumDescriptions": [
        "default",
        "emacs",
        "friendly",
        "colorful",
        "autumn",
        "murphy",
        "manni",
        "material",
        "monokai",
        "perldoc",
        "pastie",
        "borland",
        "trac",
        "native",
        "fruity",
        "bw",
        "vim",
        "vs",
        "tango",
        "rrt",
        "xcode",
        "igor",
        "paraiso-light",
        "paraiso-dark",
        "lovelace",
        "algol",
        "algol_nu",
        "arduino",
        "rainbow_dash",
        "abap",
        "solarized-dark",
        "solarized-light",
        "sas",
        "stata",
        "stata-light",
        "stata-dark",
        "inkpot",
        "zenburn"
      ],
      "description": "Linting theme (does not apply to widget)",
      "is_hidden_from_gui": true
    }
  },
  "pipeline": {
    "cfg_stages": {
      "default": [
        "expression-propagation",
        "type-propagation",
        "dead-path-elimination",
        "dead-loop-elimination",
        "dead-code-elimination",
        "expression-propagation-memory",
        "expression-propagation-function-call",
        "expression-simplification",
        "dead-code-elimination",
        "redundant-casts-elimination",
        "identity-elimination",
        "common-subexpression-elimination",
        "identity-elimination",
        "array-access-detection"
      ],
      "title": "CFG pipeline stages",
      "type": "array",
      "elementType": "string",
      "description": "Order of stage execution",
      "is_hidden_from_gui": true
    },
    "ast_stages": {
      "default": [
        "readability-based-refinement",
        "expression-simplification",
        "instruction-length-handler",
        "variable-name-generation"
      ],
      "title": "AST pipeline stages",
      "type": "array",
      "elementType": "string",
      "description": "Order of stage execution",
      "is_hidden_from_gui": true
    },
    "debug": {
      "default": false,
      "title": "Debug mode",
      "type": "boolean",
      "description": "Crash on error",
      "is_hidden_from_gui": true
    }
  },
  "logging": {
    "log_level": {
      "default": "DEBUG",
      "title": "Log level",
      "type": "string",
      "elementType": "string",
      "enum": ["DEBUG", "INFO", "WARNING", "ERROR"],
      "enumDescriptions": ["DEBUG", "INFO", "WARNING", "ERROR"],
      "description": "Log level",
      "is_hidden_from_gui": false
    },
    "stage_output": {
      "default": "none",
      "title": "Show stage output",
      "type": "string",
      "elementType": "string",
      "enum": ["none", "tabs", "ascii", "tabs_and_ascii"],
      "enumDescriptions": ["None", "Tabs", "ASCII", "Tabs + ASCII"],
      "description": "Select how stage output should be displayed.",
      "is_hidden_from_gui": false
    },
    "show_starting_point": {
      "default": true,
      "title": "Show starting point",
      "type": "boolean",
      "description": "Display initial lifting before any transformations are done.",
      "is_hidden_from_gui": false
    },
    "show_all_stages": {
      "default": false,
      "title": "Display all stages",
      "type": "boolean",
      "description": "Display all stages",
      "is_hidden_from_gui": false
    },
    "show_selected": {
      "default": [],
      "title": "Select stages for display",
      "type": "array",
      "elementType": "string",
      "description": "Comma separated stage names to show output from.",
      "is_hidden_from_gui": false
    }
  },
  "gui": {
    "font": {
      "default": "source code pro",
      "title": "Font",
      "type": "string",
      "description": "Font for decompiler output",
      "is_hidden_from_gui": false
    },
    "font_size": {
      "default": 12,
      "title": "Font size",
      "type": "number",
      "description": "Font size for decompiler output",
      "is_hidden_from_gui": false
    },
    "font_italic": {
      "default": false,
      "title": "Font italic",
      "type": "boolean",
      "description": "Set italic font for decompiler output",
      "is_hidden_from_gui": true
    },
    "font_bold": {
      "default": false,
      "title": "Font bold",
      "type": "boolean",
      "description": "Set bold font for decompiler output",
      "is_hidden_from_gui": true
    }
  }
}
=======
]
>>>>>>> bdb0eacb
<|MERGE_RESOLUTION|>--- conflicted
+++ resolved
@@ -356,6 +356,61 @@
                 "is_hidden_from_gui": false,
                 "is_hidden_from_cli": false,
                 "argument_name": "--rename-while-loop-variables"
+            },
+            {
+                "dest": "variable-name-generation.notation",
+                "default": "system_hungarian",
+                "title": "Variable Naming Convention",
+                "type": "string",
+                "enum": ["default", "system_hungarian"],
+                "enumDescriptions": [
+                  "Default setting (e.g. int var_0).",
+                  "System Hungarian (e.g. int iVar0; float fVar0)"
+                ],
+                "description": "Selects the naming convention for variable names.",
+                "is_hidden_from_gui": false,
+                "is_hidden_from_cli": false,
+                "argument_name": "--variable-generation-notation"
+            },
+            {
+                "dest": "variable-name-generation.variable_name",
+                "default": "Var",
+                "title": "Variable Base Name for hungarian notation",
+                "type": "string",
+                "description": "",
+                "is_hidden_from_gui": false,
+                "is_hidden_from_cli": false,
+                "argument_name": "--variable-generation-variable-name"
+            },
+            {
+                "dest": "variable-name-generation.pointer_base",
+                "default": true,
+                "title": "Pointer base type prefix for hungarian notation",
+                "type": "boolean",
+                "description": "Prefix the basetype of a pointer (e.g. int * piVar0)",
+                "is_hidden_from_gui": false,
+                "is_hidden_from_cli": false,
+                "argument_name": "--variable-generation-pointer-base"
+            },
+            {
+                "dest": "variable-name-generation.type_separator",
+                "default": "",
+                "title": "Type Separator for hungarian notation",
+                "type": "string",
+                "description": "How to separate the prefix from the variable name (e.g. '_' -> i_Var0)",
+                "is_hidden_from_gui": false,
+                "is_hidden_from_cli": false,
+                "argument_name": "--variable-generation-type-separator"
+            },
+            {
+                "dest": "variable-name-generation.counter_separator",
+                "default": "",
+                "title": "Counter Separator for hungarian notation",
+                "type": "string",
+                "description": "How to separate the variable name from its counter (e.g. '_' -> iVar_0)",
+                "is_hidden_from_gui": false,
+                "is_hidden_from_cli": false,
+                "argument_name": "--variable-generation-counter-separator"
             },
             {
                 "dest": "code-generator.max_complexity",
@@ -546,7 +601,8 @@
                 "default": [
                     "readability-based-refinement",
                     "expression-simplification",
-                    "instruction-length-handler"
+                    "instruction-length-handler",
+                    "variable-name-generation"
                 ],
                 "title": "AST pipeline stages",
                 "type": "array",
@@ -850,629 +906,4 @@
             }
         ]
     }
-<<<<<<< HEAD
-  },
-  "compiler-idioms-tagging": {
-    "enabled": {
-      "default": true,
-      "title": "Compiler idioms tagging enabled",
-      "type": "boolean",
-      "description": "Match and tag compiler idioms in binary so that they could be later replaced with more readable expressions",
-      "is_hidden_from_gui": false
-    }
-  },
-  "lifter": {
-    "report_threshold": {
-      "default": 5,
-      "title": "Lifter report threshold",
-      "type": "number",
-      "description": "The maximum amount of instructions which could not be lifted to be reported individually.",
-      "is_hidden_from_gui": true
-    },
-    "no_bit_masks": {
-      "default": true,
-      "title": "Omit subregister masking",
-      "type": "boolean",
-      "description": "Avoid using bit masks for representing 8-, 16, (32-)bit registers: e.g. on x86 ax = 8 becomes (word) eax = 8 instead of eax = (eax & 0xffff0000) | 8). Results in more understandable but potentially less accurate code.",
-      "is_hidden_from_gui": false
-    }
-  },
-  "remove-stack-canary": {
-    "remove_canary": {
-      "default": true,
-      "title": "Remove stack canary checks",
-      "type": "boolean",
-      "description": "remove function calls to __stack_chk_fail()",
-      "is_hidden_from_gui": false
-    }
-  },
-  "expression-propagation": {
-    "maximum_instruction_complexity": {
-      "default": 100,
-      "title": "EP maximum instruction complexity",
-      "type": "number",
-      "description": "TODO",
-      "is_hidden_from_gui": true
-    },
-    "maximum_branch_complexity": {
-      "default": 100,
-      "title": "EP maximum branch complexity",
-      "type": "number",
-      "description": "TODO",
-      "is_hidden_from_gui": true
-    },
-    "maximum_call_complexity": {
-      "default": 100,
-      "title": "EP maximum call complexity",
-      "type": "number",
-      "description": "TODO",
-      "is_hidden_from_gui": true
-    },
-    "maximum_assignment_complexity": {
-      "default": 100,
-      "title": "EP maximum assignment complexity",
-      "type": "number",
-      "description": "description assignment",
-      "is_hidden_from_gui": true
-    }
-  },
-  "expression-propagation-memory": {
-    "maximum_instruction_complexity": {
-      "default": 100,
-      "title": "EPM maximum instruction complexity",
-      "type": "number",
-      "description": "description instruction",
-      "is_hidden_from_gui": true
-    },
-    "maximum_branch_complexity": {
-      "default": 100,
-      "title": "EPM maximum branch complexity",
-      "type": "number",
-      "description": "description branch",
-      "is_hidden_from_gui": true
-    },
-    "maximum_call_complexity": {
-      "default": 100,
-      "title": "EPM maximum call complexity",
-      "type": "number",
-      "description": "description call",
-      "is_hidden_from_gui": true
-    },
-    "maximum_assignment_complexity": {
-      "default": 100,
-      "title": "EPM maximum assignment complexity",
-      "type": "number",
-      "description": "description assignment",
-      "is_hidden_from_gui": true
-    }
-  },
-  "expression-propagation-function-call": {
-    "maximum_instruction_complexity": {
-      "default": 100,
-      "title": "EPFC maximum TODO complexity",
-      "type": "number",
-      "description": "description TODO",
-      "is_hidden_from_gui": true
-    },
-    "maximum_branch_complexity": {
-      "default": 100,
-      "title": "EPFC maximum TODO complexity",
-      "type": "number",
-      "description": "description TODO",
-      "is_hidden_from_gui": true
-    },
-    "maximum_call_complexity": {
-      "default": 100,
-      "title": "EPFC maximum TODO complexity",
-      "type": "number",
-      "description": "description TODO",
-      "is_hidden_from_gui": true
-    },
-    "maximum_assignment_complexity": {
-      "default": 100,
-      "title": "EPFC maximum TODO complexity",
-      "type": "number",
-      "description": "description TODO",
-      "is_hidden_from_gui": true
-    }
-  },
-  "logic-engine": {
-    "engine": {
-      "default": "z3",
-      "title": "Logic Engine for simplifying conditions",
-      "type": "string",
-      "description": "Pick between delogic or z3 for simplifying conditions.",
-      "is_hidden_from_gui": true
-    }
-  },
-  "dead-path-elimination": {
-    "timeout_satisfiable": {
-      "default": 1000,
-      "title": "Logic engine timeout",
-      "type": "number",
-      "description": "Timeout (ms) for the logic engine verifying whether a path is dead.",
-      "is_hidden_from_gui": true
-    }
-  },
-  "dead-loop-elimination": {
-    "timeout_satisfiable": {
-      "default": 1000,
-      "title": "Logic engine timeout",
-      "type": "number",
-      "description": "Timeout (ms) for the logic engine verifying whether a loop is dead.",
-      "is_hidden_from_gui": true
-    }
-  },
-  "common-subexpression-elimination": {
-    "threshold": {
-      "default": 2,
-      "title": "expression threshold",
-      "type": "number",
-      "description": "The amount of occurrences an expression needs to have to be considered for CSE.",
-      "is_hidden_from_gui": true
-    },
-    "intra": {
-      "default": true,
-      "title": "intra expression",
-      "type": "boolean",
-      "description": "Enable CSE on subexpressions of the same parent expression.",
-      "is_hidden_from_gui": true
-    },
-    "string_threshold": {
-      "default": 2,
-      "title": "string threshold",
-      "type": "number",
-      "description": "The amount of occurrences a string expression must have to be eliminated",
-      "is_hidden_from_gui": true
-    },
-    "min_string_length": {
-      "default": 8,
-      "title": "string length threshold",
-      "type": "number",
-      "description": "The minimum amount of characters a string expression must have to be considered for elimination.",
-      "is_hidden_from_gui": true
-    }
-  },
-  "array-access-detection": {
-    "enabled": {
-      "default": false,
-      "title": "Array access detection",
-      "type": "boolean",
-      "description": "write array access as base[offset], instead of (*(base+offset))",
-      "is_hidden_from_gui": false
-    }
-  },
-  "instruction-length-handler": {
-    "max_assignment_complexity": {
-      "default": 10,
-      "title": "maximum assignment complexity",
-      "type": "number",
-      "description": "Assignments with a complexity above this threshold will be simplified.",
-      "is_advanced_setting": true
-    },
-    "max_call_complexity": {
-      "default": 10,
-      "title": "maximum call complexity",
-      "type": "number",
-      "description": "Calls with a complexity above this threshold will be simplified.",
-      "is_advanced_setting": true
-    },
-    "max_return_complexity": {
-      "default": 10,
-      "title": "maximum return complexity",
-      "type": "number",
-      "description": "Return statements with a complexity above this threshold will be simplified.",
-      "is_advanced_setting": true
-    }
-  },
-  "readability-based-refinement": {
-    "keep_empty_for_loops": {
-      "default": false,
-      "type": "boolean",
-      "title": "Keep empty for-loops",
-      "description": "Transform while-loops to for-loops although the resulting for-loop would be empty.",
-      "is_hidden_from_gui": false
-    },
-    "for_loop_variable_names" : {
-      "default": ["i", "j", "k", "l", "m", "n"],
-      "type": "array",
-      "elementType": "string",
-      "title": "Rename for-loop variables into desired names",
-      "description": "Rename for-loop variables to values from list",
-      "is_hidden_from_gui": false
-    },
-    "max_condition_complexity_for_loop_recovery": {
-      "default": 100,
-      "type": "number",
-      "title": "Maximum condition complexity for-loop recovery",
-      "description": "If the condition of a possible for-loop is greater then value, the loop will not be transformed into a for-loop.",
-      "is_hidden_from_gui": false
-    },
-    "max_modification_complexity_for_loop_recovery": {
-      "default": 100,
-      "type": "number",
-      "title": "Maximum modification complexity for-loop recovery",
-      "description": "If the modification of a possible for-loop is greater then value, the loop will not be transformed into a for-loop.",
-      "is_hidden_from_gui": false
-    },
-    "force_for_loops": {
-      "default": false,
-      "type": "boolean",
-      "title": "Force for-loops",
-      "description": "Forces every while loop into a for-loop",
-      "is_hidden_from_gui": false
-    },
-    "forbidden_condition_types_in_simple_for_loops": {
-      "default": ["not_equal", "equal"],
-      "type": "array",
-      "elementType": "string",
-      "title": "Not allowed condition type for simple for-loops",
-      "description": "A simple (one condition) possible for-loop will only be converted if the condition type is not in this list",
-      "is_hidden_from_gui": false
-    },
-    "rename_while_loop_variables": {
-      "default": true,
-      "type": "boolean",
-      "title": "Rename while-loop variables",
-      "description": "Rename while-loop counter variables to counter, counter1, ...",
-      "is_hidden_from_gui": false
-    }
-  },
-  "out-of-ssa-translation": {
-    "mode": {
-      "default": "lift_minimal",
-      "title": "SSA Options",
-      "type": "string",
-      "enum": ["simple", "min", "lift_minimal", "conditional", "sreedhar"],
-      "enumDescriptions": [
-        "renames a SSA-variable to a non SSA-variable by adding the label to the name",
-        "renames the SSA-variables such that the total number of non SSA-variables is minimal and then lifts the phi-functions",
-        "first lifts the phi-functions and renames the SSA-variables such that the total number of non SSA-variables is (almost) minimal",
-        "first lifts the phi-functions and renames the SSA-variables according to their dependencies.",
-        "out-of-SSA due to Sreedhar et. al."
-      ],
-      "description": "Optimization options for variable renaming in out of SSA",
-      "is_hidden_from_gui": false
-    }
-  },
-  "variable-name-generation": {
-    "notation": {
-      "default": "system_hungarian",
-      "title": "Variable Naming Convention",
-      "type": "string",
-      "enum": ["default", "system_hungarian"],
-      "enumDescriptions": [
-        "Default setting (e.g. int var_0).",
-        "System Hungarian (e.g. int iVar0; float fVar0)"
-      ],
-      "description": "Selects the naming convention for variable names.",
-      "is_advanced_setting": false
-    },
-    "variable_name": {
-      "default": "Var",
-      "title": "Variable Base Name for hungarian notation",
-      "type": "string",
-      "description": "",
-      "is_advanced_setting": false
-    },
-    "pointer_base": {
-      "default": true,
-      "title": "Pointer base type prefix for hungarian notation",
-      "type": "boolean",
-      "description": "Prefix the basetype of a pointer (e.g. int * piVar0)",
-      "is_advanced_setting": false
-    },
-    "type_separator": {
-      "default": "",
-      "title": "Type Separator for hungarian notation",
-      "type": "string",
-      "description": "How to separate the prefix from the variable name (e.g. '_' -> i_Var0)",
-      "is_advanced_setting": false
-    },
-    "counter_separator": {
-      "default": "",
-      "title": "Counter Separator for hungarian notation",
-      "type": "string",
-      "description": "How to separate the variable name from its counter (e.g. '_' -> iVar_0)",
-      "is_advanced_setting": false
-    }
-  },
-  "code-generator": {
-    "max_complexity": {
-      "default": 100,
-      "title": "Maximum Complexity for the Logic Simplifier",
-      "type": "number",
-      "description": "The maximum amount of elements in a condition to be considered for the logic simplifier.",
-      "is_hidden_from_gui": true
-    },
-    "use_compound_assignment": {
-      "default": true,
-      "title": "Enable compound assignments",
-      "type": "boolean",
-      "description": "Enable compound assignments (e.g. +=).",
-      "is_hidden_from_gui": false
-    },
-    "use_increment_int": {
-      "default": true,
-      "title": "Enable integer incrementation suffixes",
-      "type": "boolean",
-      "description": "Enables shorthands for integer incrementation (e.g. i++). ",
-      "is_hidden_from_gui": false
-    },
-    "use_increment_float": {
-      "default": true,
-      "title": "Enable float incrementation suffixes",
-      "type": "boolean",
-      "description": "Enables shorthands for float incrementation (e.g. f++)",
-      "is_hidden_from_gui": true
-    },
-    "byte_format": {
-      "default": "char",
-      "title": "Byte constant format",
-      "type": "string",
-      "elementType": "string",
-      "enum": ["char", "hex", "dec"],
-      "enumDescriptions": ["char", "hex", "dec"],
-      "description": "Defines the representation of a byte-size constant (character, hexadecimal or decimal)",
-      "is_hidden_from_gui": false
-    },
-    "byte_format_hint": {
-      "default": "none",
-      "title": "Byte constant format hints",
-      "type": "string",
-      "elementType": "string",
-      "enum": ["char", "hex", "dec", "none"],
-      "enumDescriptions": ["char", "hex", "dec", "none"],
-      "description": "Defines the representation of byte-size constant hint (c-style comment). Use none for no comments displayed.",
-      "is_hidden_from_gui": false
-    },
-    "int_representation_scope": {
-      "default": 256,
-      "title": "int_representation_scope TODO",
-      "type": "number",
-      "description": "TODO",
-      "is_hidden_from_gui": true
-    },
-    "negative_hex_as_twos_complement": {
-      "default": true,
-      "title": "Negative Hex As Twos Complement",
-      "type": "boolean",
-      "description": "Converts a decimal -1 into 0xff instead of -0x1",
-      "is_hidden_from_gui": true
-    },
-    "aggressive_array_detection": {
-      "default": false,
-      "title": "Access array elements via index instead of pointer",
-      "type": "boolean",
-      "description": "aggressive: *(a+i*4) is printed as a[i] even if the type of a is void/unknown",
-      "is_hidden_from_gui": false
-    },
-    "variable_declarations_per_line": {
-      "default": 1,
-      "title": "Variable Declarations Per Line",
-      "type": "number",
-      "description": "How many variables with common type are declared on one line",
-      "is_advanced_setting": false
-    },
-    "style_plugin": {
-      "default": "native",
-      "title": "Style plugin",
-      "type": "string",
-      "elementType": "string",
-      "enum": ["native", "pygments"],
-      "enumDescriptions": ["native", "Pygments"],
-      "description": "Which style plugin to use (does not apply to widget)",
-      "is_hidden_from_gui": true
-    },
-    "style_cmd": {
-      "default": "paraiso-dark",
-      "title": "Linting theme",
-      "type": "string",
-      "elementType": "string",
-      "enum": [
-        "default",
-        "emacs",
-        "friendly",
-        "colorful",
-        "autumn",
-        "murphy",
-        "manni",
-        "material",
-        "monokai",
-        "perldoc",
-        "pastie",
-        "borland",
-        "trac",
-        "native",
-        "fruity",
-        "bw",
-        "vim",
-        "vs",
-        "tango",
-        "rrt",
-        "xcode",
-        "igor",
-        "paraiso-light",
-        "paraiso-dark",
-        "lovelace",
-        "algol",
-        "algol_nu",
-        "arduino",
-        "rainbow_dash",
-        "abap",
-        "solarized-dark",
-        "solarized-light",
-        "sas",
-        "stata",
-        "stata-light",
-        "stata-dark",
-        "inkpot",
-        "zenburn"
-      ],
-      "enumDescriptions": [
-        "default",
-        "emacs",
-        "friendly",
-        "colorful",
-        "autumn",
-        "murphy",
-        "manni",
-        "material",
-        "monokai",
-        "perldoc",
-        "pastie",
-        "borland",
-        "trac",
-        "native",
-        "fruity",
-        "bw",
-        "vim",
-        "vs",
-        "tango",
-        "rrt",
-        "xcode",
-        "igor",
-        "paraiso-light",
-        "paraiso-dark",
-        "lovelace",
-        "algol",
-        "algol_nu",
-        "arduino",
-        "rainbow_dash",
-        "abap",
-        "solarized-dark",
-        "solarized-light",
-        "sas",
-        "stata",
-        "stata-light",
-        "stata-dark",
-        "inkpot",
-        "zenburn"
-      ],
-      "description": "Linting theme (does not apply to widget)",
-      "is_hidden_from_gui": true
-    }
-  },
-  "pipeline": {
-    "cfg_stages": {
-      "default": [
-        "expression-propagation",
-        "type-propagation",
-        "dead-path-elimination",
-        "dead-loop-elimination",
-        "dead-code-elimination",
-        "expression-propagation-memory",
-        "expression-propagation-function-call",
-        "expression-simplification",
-        "dead-code-elimination",
-        "redundant-casts-elimination",
-        "identity-elimination",
-        "common-subexpression-elimination",
-        "identity-elimination",
-        "array-access-detection"
-      ],
-      "title": "CFG pipeline stages",
-      "type": "array",
-      "elementType": "string",
-      "description": "Order of stage execution",
-      "is_hidden_from_gui": true
-    },
-    "ast_stages": {
-      "default": [
-        "readability-based-refinement",
-        "expression-simplification",
-        "instruction-length-handler",
-        "variable-name-generation"
-      ],
-      "title": "AST pipeline stages",
-      "type": "array",
-      "elementType": "string",
-      "description": "Order of stage execution",
-      "is_hidden_from_gui": true
-    },
-    "debug": {
-      "default": false,
-      "title": "Debug mode",
-      "type": "boolean",
-      "description": "Crash on error",
-      "is_hidden_from_gui": true
-    }
-  },
-  "logging": {
-    "log_level": {
-      "default": "DEBUG",
-      "title": "Log level",
-      "type": "string",
-      "elementType": "string",
-      "enum": ["DEBUG", "INFO", "WARNING", "ERROR"],
-      "enumDescriptions": ["DEBUG", "INFO", "WARNING", "ERROR"],
-      "description": "Log level",
-      "is_hidden_from_gui": false
-    },
-    "stage_output": {
-      "default": "none",
-      "title": "Show stage output",
-      "type": "string",
-      "elementType": "string",
-      "enum": ["none", "tabs", "ascii", "tabs_and_ascii"],
-      "enumDescriptions": ["None", "Tabs", "ASCII", "Tabs + ASCII"],
-      "description": "Select how stage output should be displayed.",
-      "is_hidden_from_gui": false
-    },
-    "show_starting_point": {
-      "default": true,
-      "title": "Show starting point",
-      "type": "boolean",
-      "description": "Display initial lifting before any transformations are done.",
-      "is_hidden_from_gui": false
-    },
-    "show_all_stages": {
-      "default": false,
-      "title": "Display all stages",
-      "type": "boolean",
-      "description": "Display all stages",
-      "is_hidden_from_gui": false
-    },
-    "show_selected": {
-      "default": [],
-      "title": "Select stages for display",
-      "type": "array",
-      "elementType": "string",
-      "description": "Comma separated stage names to show output from.",
-      "is_hidden_from_gui": false
-    }
-  },
-  "gui": {
-    "font": {
-      "default": "source code pro",
-      "title": "Font",
-      "type": "string",
-      "description": "Font for decompiler output",
-      "is_hidden_from_gui": false
-    },
-    "font_size": {
-      "default": 12,
-      "title": "Font size",
-      "type": "number",
-      "description": "Font size for decompiler output",
-      "is_hidden_from_gui": false
-    },
-    "font_italic": {
-      "default": false,
-      "title": "Font italic",
-      "type": "boolean",
-      "description": "Set italic font for decompiler output",
-      "is_hidden_from_gui": true
-    },
-    "font_bold": {
-      "default": false,
-      "title": "Font bold",
-      "type": "boolean",
-      "description": "Set bold font for decompiler output",
-      "is_hidden_from_gui": true
-    }
-  }
-}
-=======
-]
->>>>>>> bdb0eacb
+]