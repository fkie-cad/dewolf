--- conflicted
+++ resolved
@@ -582,11 +582,7 @@
 
     def copy(self) -> ConstantComposition:
         """Generate a copy of the UnknownExpression with the same message."""
-<<<<<<< HEAD
-        return ConstantComposition([x.copy() for x in self.value], self._type)
-=======
         return ConstantComposition(self.value, self._type)
->>>>>>> c64d75bf
 
     def accept(self, visitor: DataflowObjectVisitorInterface[T]) -> T:
         """Invoke the appropriate visitor for this Expression."""
